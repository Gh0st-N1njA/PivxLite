// Copyright (c) 2011-2014 The Bitcoin developers
// Distributed under the MIT/X11 software license, see the accompanying
// file COPYING or http://www.opensource.org/licenses/mit-license.php.

#ifndef BITCOIN_QT_BITCOINGUI_H
#define BITCOIN_QT_BITCOINGUI_H

#if defined(HAVE_CONFIG_H)
#include "config/darknet-config.h"
#endif

#include "amount.h"

#include <QLabel>
#include <QMainWindow>
#include <QMap>
#include <QMenu>
#include <QPoint>
#include <QPushButton>
#include <QSystemTrayIcon>

class ClientModel;
class NetworkStyle;
class Notificator;
class OptionsModel;
class tradingDialog;
class RPCConsole;
class SendCoinsRecipient;
class UnitDisplayStatusBarControl;
class WalletFrame;
class WalletModel;
class MasternodeList;

class CWallet;

QT_BEGIN_NAMESPACE
class QAction;
class QProgressBar;
class QProgressDialog;
QT_END_NAMESPACE

/**
  Bitcoin GUI main class. This class represents the main window of the Bitcoin UI. It communicates with both the client and
  wallet models to give the user an up-to-date view of the current core state.
*/
class BitcoinGUI : public QMainWindow
{
    Q_OBJECT

public:
    static const QString DEFAULT_WALLET;

    explicit BitcoinGUI(const NetworkStyle *networkStyle, QWidget *parent = 0);
    ~BitcoinGUI();

    /** Set the client model.
        The client model represents the part of the core that communicates with the P2P network, and is wallet-agnostic.
    */
    void setClientModel(ClientModel *clientModel);

#ifdef ENABLE_WALLET
    /** Set the wallet model.
        The wallet model represents a bitcoin wallet, and offers access to the list of transactions, address book and sending
        functionality.
    */
    bool addWallet(const QString& name, WalletModel *walletModel);
    bool setCurrentWallet(const QString& name);
    void removeAllWallets();
#endif // ENABLE_WALLET
    bool enableWallet;

protected:
    void changeEvent(QEvent *e);
    void closeEvent(QCloseEvent *event);
    void dragEnterEvent(QDragEnterEvent *event);
    void dropEvent(QDropEvent *event);
    bool eventFilter(QObject *object, QEvent *event);

private:
    ClientModel *clientModel;
    WalletFrame *walletFrame;

    UnitDisplayStatusBarControl *unitDisplayControl;
    QLabel *labelStakingIcon;
    QLabel *labelEncryptionIcon;
    QPushButton *labelConnectionsIcon;
    QLabel *labelBlocksIcon;
    QLabel *progressBarLabel;
    QProgressBar *progressBar;
    QProgressDialog *progressDialog;

    QMenuBar *appMenuBar;
    QAction *overviewAction;
    QAction *historyAction;
    QAction *masternodeAction;
    QAction *quitAction;
    QAction *sendCoinsAction;
    QAction *usedSendingAddressesAction;
    QAction *usedReceivingAddressesAction;
    QAction *signMessageAction;
    QAction *verifyMessageAction;
    QAction *aboutAction;
    QAction *receiveCoinsAction;
    QAction *optionsAction;
    QAction *toggleHideAction;
    QAction *encryptWalletAction;
    QAction *backupWalletAction;
    QAction *changePassphraseAction;
    QAction *unlockWalletAction;
    QAction *lockWalletAction;
    QAction *aboutQtAction;
    QAction *openInfoAction;
    QAction *openRPCConsoleAction;
    QAction *openNetworkAction;
    QAction *openPeersAction;
    QAction *openRepairAction;
    QAction *openConfEditorAction;
    QAction *showBackupsAction;
    QAction *openAction;
<<<<<<< HEAD
	QAction *openTradingwindowAction;
=======
    QAction *openTradingwindowAction;
>>>>>>> 71cff147
    QAction *showHelpMessageAction;

    QSystemTrayIcon *trayIcon;
    QMenu *trayIconMenu;
    Notificator *notificator;
    RPCConsole *rpcConsole;
    tradingDialog  *tradingWindow;

    /** Keep track of previous number of blocks, to detect progress */
    int prevBlocks;
    int spinnerFrame;

    /** Create the main UI actions. */
    void createActions(const NetworkStyle *networkStyle);
    /** Create the menu bar and sub-menus. */
    void createMenuBar();
    /** Create the toolbars */
    void createToolBars();
    /** Create system tray icon and notification */
    void createTrayIcon(const NetworkStyle *networkStyle);
    /** Create system tray menu (or setup the dock menu) */
    void createTrayIconMenu();

    /** Enable or disable all wallet-related actions */
    void setWalletActionsEnabled(bool enabled);

    /** Connect core signals to GUI client */
    void subscribeToCoreSignals();
    /** Disconnect core signals from GUI client */
    void unsubscribeFromCoreSignals();

signals:
    /** Signal raised when a URI was entered or dragged to the GUI */
    void receivedURI(const QString &uri);
    /** Restart handling */
    void requestedRestart(QStringList args);

public slots:
    /** Set number of connections shown in the UI */
    void setNumConnections(int count);
    /** Set number of blocks shown in the UI */
    void setNumBlocks(int count);
    /** Get restart command-line parameters and request restart */
    void handleRestart(QStringList args);

    /** Notify the user of an event from the core network or transaction handling code.
       @param[in] title     the message box / notification title
       @param[in] message   the displayed text
       @param[in] style     modality and style definitions (icon and used buttons - buttons only for message boxes)
                            @see CClientUIInterface::MessageBoxFlags
       @param[in] ret       pointer to a bool that will be modified to whether Ok was clicked (modal only)
    */
    void message(const QString &title, const QString &message, unsigned int style, bool *ret = NULL);

    void setStakingStatus();

#ifdef ENABLE_WALLET
    /** Set the encryption status as shown in the UI.
       @param[in] status            current encryption status
       @see WalletModel::EncryptionStatus
    */
    void setEncryptionStatus(int status);

    bool handlePaymentRequest(const SendCoinsRecipient& recipient);

    /** Show incoming transaction notification for new transactions. */
    void incomingTransaction(const QString& date, int unit, const CAmount& amount, const QString& type, const QString& address);
#endif // ENABLE_WALLET

private slots:
#ifdef ENABLE_WALLET
    /** Switch to overview (home) page */
    void gotoOverviewPage();
    /** Switch to history (transactions) page */
    void gotoHistoryPage();
<<<<<<< HEAD
    /** Switch to Trading Page */
    void gotoTradingPage(); 
=======
    /** Switch to masternode page */
    void gotoMasternodePage(); 
>>>>>>> 71cff147
    /** Switch to receive coins page */
    void gotoReceiveCoinsPage();
    /** Switch to send coins page */
    void gotoSendCoinsPage(QString addr = "");

    /** Show Sign/Verify Message dialog and switch to sign message tab */
    void gotoSignMessageTab(QString addr = "");
    /** Show Sign/Verify Message dialog and switch to verify message tab */
    void gotoVerifyMessageTab(QString addr = "");

    /** Show open dialog */
    void openClicked();
#endif // ENABLE_WALLET
    /** Show configuration dialog */
    void optionsClicked();
    /** Show about dialog */
    void aboutClicked();
    /** Show help message dialog */
    void showHelpMessageClicked();
#ifndef Q_OS_MAC
    /** Handle tray icon clicked */
    void trayIconActivated(QSystemTrayIcon::ActivationReason reason);
#endif

    /** Show window if hidden, unminimize when minimized, rise when obscured or show if hidden and fToggleHidden is true */
    void showNormalIfMinimized(bool fToggleHidden = false);
    /** Simply calls showNormalIfMinimized(true) for use in SLOT() macro */
    void toggleHidden();

    /** called by a timer to check if fRequestShutdown has been set **/
    void detectShutdown();

    /** Show progress dialog e.g. for verifychain */
    void showProgress(const QString &title, int nProgress);
};

class UnitDisplayStatusBarControl : public QLabel
{
    Q_OBJECT

public:
    explicit UnitDisplayStatusBarControl();
    /** Lets the control know about the Options Model (and its signals) */
    void setOptionsModel(OptionsModel *optionsModel);

protected:
    /** So that it responds to left-button clicks */
    void mousePressEvent(QMouseEvent *event);

private:
    OptionsModel *optionsModel;
    QMenu* menu;

    /** Shows context menu with Display Unit options by the mouse coordinates */
    void onDisplayUnitsClicked(const QPoint& point);
    /** Creates context menu, its actions, and wires up all the relevant signals for mouse events. */
    void createContextMenu();

private slots:
    /** When Display Units are changed on OptionsModel it will refresh the display text of the control on the status bar */
    void updateDisplayUnit(int newUnits);
    /** Tells underlying optionsModel to update its current display unit. */
    void onMenuSelection(QAction* action);
};

#endif // BITCOIN_QT_BITCOINGUI_H<|MERGE_RESOLUTION|>--- conflicted
+++ resolved
@@ -117,11 +117,7 @@
     QAction *openConfEditorAction;
     QAction *showBackupsAction;
     QAction *openAction;
-<<<<<<< HEAD
-	QAction *openTradingwindowAction;
-=======
     QAction *openTradingwindowAction;
->>>>>>> 71cff147
     QAction *showHelpMessageAction;
 
     QSystemTrayIcon *trayIcon;
@@ -197,13 +193,10 @@
     void gotoOverviewPage();
     /** Switch to history (transactions) page */
     void gotoHistoryPage();
-<<<<<<< HEAD
     /** Switch to Trading Page */
     void gotoTradingPage(); 
-=======
     /** Switch to masternode page */
     void gotoMasternodePage(); 
->>>>>>> 71cff147
     /** Switch to receive coins page */
     void gotoReceiveCoinsPage();
     /** Switch to send coins page */
