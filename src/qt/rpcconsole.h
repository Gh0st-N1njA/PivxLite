// Copyright (c) 2011-2014 The Bitcoin developers
// Distributed under the MIT/X11 software license, see the accompanying
// file COPYING or http://www.opensource.org/licenses/mit-license.php.

#ifndef BITCOIN_QT_RPCCONSOLE_H
#define BITCOIN_QT_RPCCONSOLE_H

#include "guiutil.h"
#include "peertablemodel.h"

#include "net.h"

#include <QDialog>

class ClientModel;

namespace Ui {
    class RPCConsole;
}

QT_BEGIN_NAMESPACE
class QItemSelection;
QT_END_NAMESPACE

/** Local Bitcoin RPC console. */
class RPCConsole: public QDialog
{
    Q_OBJECT

public:
    explicit RPCConsole(QWidget *parent);
    ~RPCConsole();

    void setClientModel(ClientModel *model);

    enum MessageClass {
        MC_ERROR,
        MC_DEBUG,
        CMD_REQUEST,
        CMD_REPLY,
        CMD_ERROR
    };

protected:
    virtual bool eventFilter(QObject* obj, QEvent *event);

private slots:
    void on_lineEdit_returnPressed();
    void on_tabWidget_currentChanged(int index);
    /** open the debug.log from the current datadir */
    void on_openDebugLogfileButton_clicked();
    /** change the time range of the network traffic graph */
    void on_sldGraphRange_valueChanged(int value);
    /** update traffic statistics */
    void updateTrafficStats(quint64 totalBytesIn, quint64 totalBytesOut);
    void resizeEvent(QResizeEvent *event);
    void showEvent(QShowEvent *event);
    void hideEvent(QHideEvent *event);

public slots:
    void clear();
    void reject();
    void message(int category, const QString &message, bool html = false);
    /** Set number of connections shown in the UI */
    void setNumConnections(int count);
    /** Set number of blocks shown in the UI */
    void setNumBlocks(int count);
<<<<<<< HEAD
    /** Set number of masternodes shown in the UI */
    void setMasternodeCount(const QString &strMasternodes);
=======
>>>>>>> 4635a4c4
    /** Go forward or back in history */
    void browseHistory(int offset);
    /** Scroll console view to end */
    void scrollToEnd();
<<<<<<< HEAD
    /** Switch to info tab and show */
    void showInfo();
    /** Switch to console tab and show */
    void showConsole();
    /** Switch to network tab and show */
    void showNetwork();
    /** Open external (default) editor with dash.conf */
    void showConfEditor();	
=======
    /** Handle selection of peer in peers list */
    void peerSelected(const QItemSelection &selected, const QItemSelection &deselected);
    /** Handle updated peer information */
    void peerLayoutChanged();
>>>>>>> 4635a4c4

signals:
    // For RPC command executor
    void stopExecutor();
    void cmdRequest(const QString &command);

private:
    static QString FormatBytes(quint64 bytes);
    void startExecutor();
    void setTrafficGraphRange(int mins);
    /** show detailed information on ui about selected node */
    void updateNodeDetail(const CNodeCombinedStats *stats);

    enum ColumnWidths
    {
        ADDRESS_COLUMN_WIDTH = 200,
        SUBVERSION_COLUMN_WIDTH = 100,
        PING_COLUMN_WIDTH = 80
    };

    Ui::RPCConsole *ui;
    ClientModel *clientModel;
    QStringList history;
    int historyPtr;
    NodeId cachedNodeid;
};

#endif // BITCOIN_QT_RPCCONSOLE_H<|MERGE_RESOLUTION|>--- conflicted
+++ resolved
@@ -65,16 +65,12 @@
     void setNumConnections(int count);
     /** Set number of blocks shown in the UI */
     void setNumBlocks(int count);
-<<<<<<< HEAD
     /** Set number of masternodes shown in the UI */
     void setMasternodeCount(const QString &strMasternodes);
-=======
->>>>>>> 4635a4c4
     /** Go forward or back in history */
     void browseHistory(int offset);
     /** Scroll console view to end */
     void scrollToEnd();
-<<<<<<< HEAD
     /** Switch to info tab and show */
     void showInfo();
     /** Switch to console tab and show */
@@ -83,12 +79,10 @@
     void showNetwork();
     /** Open external (default) editor with dash.conf */
     void showConfEditor();	
-=======
     /** Handle selection of peer in peers list */
     void peerSelected(const QItemSelection &selected, const QItemSelection &deselected);
     /** Handle updated peer information */
     void peerLayoutChanged();
->>>>>>> 4635a4c4
 
 signals:
     // For RPC command executor
