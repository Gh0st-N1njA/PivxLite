// Copyright (c) 2009-2010 Satoshi Nakamoto
// Copyright (c) 2009-2014 The Bitcoin developers
// Copyright (c) 2014 The Darkcoin developers
// Distributed under the MIT/X11 software license, see the accompanying
// file COPYING or http://www.opensource.org/licenses/mit-license.php.

#include "main.h"

#include "addrman.h"
#include "alert.h"
#include "chainparams.h"
#include "checkpoints.h"
#include "checkqueue.h"
#include "init.h"
#include "instantx.h"
#include "darksend.h"
#include "masternode.h"
#include "net.h"
#include "txdb.h"
#include "txmempool.h"
#include "ui_interface.h"
#include "util.h"

#include <sstream>

#include <boost/algorithm/string/replace.hpp>
#include <boost/filesystem.hpp>
#include <boost/filesystem/fstream.hpp>

using namespace std;
using namespace boost;

#if defined(NDEBUG)
# error "Darkcoin cannot be compiled without assertions."
#endif

//
// Global state
//

CCriticalSection cs_main;

CTxMemPool mempool;

map<uint256, CBlockIndex*> mapBlockIndex;
CChain chainActive;
CChain chainMostWork;
int64_t nTimeBestReceived = 0;
int nScriptCheckThreads = 0;
bool fImporting = false;
bool fReindex = false;
bool fBenchmark = false;
bool fTxIndex = false;
unsigned int nCoinCacheSize = 5000;

/** Fees smaller than this (in satoshi) are considered zero fee (for transaction creation) */
int64_t CTransaction::nMinTxFee = 10000;  // Override with -mintxfee
/** Fees smaller than this (in satoshi) are considered zero fee (for relaying and mining) */
int64_t CTransaction::nMinRelayTxFee = 1000;

struct COrphanBlock {
    uint256 hashBlock;
    uint256 hashPrev;
    vector<unsigned char> vchBlock;
};
map<uint256, COrphanBlock*> mapOrphanBlocks;
multimap<uint256, COrphanBlock*> mapOrphanBlocksByPrev;

struct COrphanTx {
    CTransaction tx;
    NodeId fromPeer;
};
map<uint256, COrphanTx> mapOrphanTransactions;
map<uint256, set<uint256> > mapOrphanTransactionsByPrev;
void EraseOrphansFor(NodeId peer);

// Constant stuff for coinbase transactions we create:
CScript COINBASE_FLAGS;

const string strMessageMagic = "Darkcoin Signed Message:\n";

// Internal stuff
namespace {
    struct CBlockIndexWorkComparator
    {
        bool operator()(CBlockIndex *pa, CBlockIndex *pb) {
            // First sort by most total work, ...
            if (pa->nChainWork > pb->nChainWork) return false;
            if (pa->nChainWork < pb->nChainWork) return true;

            // ... then by earliest time received, ...
            if (pa->nSequenceId < pb->nSequenceId) return false;
            if (pa->nSequenceId > pb->nSequenceId) return true;

            // Use pointer address as tie breaker (should only happen with blocks
            // loaded from disk, as those all have id 0).
            if (pa < pb) return false;
            if (pa > pb) return true;

            // Identical blocks.
            return false;
        }
    };

    CBlockIndex *pindexBestInvalid;
    // may contain all CBlockIndex*'s that have validness >=BLOCK_VALID_TRANSACTIONS, and must contain those who aren't failed
    set<CBlockIndex*, CBlockIndexWorkComparator> setBlockIndexValid;

    CCriticalSection cs_LastBlockFile;
    CBlockFileInfo infoLastBlockFile;
    int nLastBlockFile = 0;

    // Every received block is assigned a unique and increasing identifier, so we
    // know which one to give priority in case of a fork.
    CCriticalSection cs_nBlockSequenceId;
    // Blocks loaded from disk are assigned id 0, so start the counter at 1.
    uint32_t nBlockSequenceId = 1;

    // Sources of received blocks, to be able to send them reject messages or ban
    // them, if processing happens afterwards. Protected by cs_main.
    map<uint256, NodeId> mapBlockSource;

    // Blocks that are in flight, and that are in the queue to be downloaded.
    // Protected by cs_main.
    struct QueuedBlock {
        uint256 hash;
        int64_t nTime;  // Time of "getdata" request in microseconds.
        int nQueuedBefore;  // Number of blocks in flight at the time of request.
    };
    map<uint256, pair<NodeId, list<QueuedBlock>::iterator> > mapBlocksInFlight;
    map<uint256, pair<NodeId, list<uint256>::iterator> > mapBlocksToDownload;
}

//////////////////////////////////////////////////////////////////////////////
//
// dispatching functions
//

// These functions dispatch to one or all registered wallets

namespace {
struct CMainSignals {
    // Notifies listeners of updated transaction data (passing hash, transaction, and optionally the block it is found in.
    boost::signals2::signal<void (const uint256 &, const CTransaction &, const CBlock *)> SyncTransaction;
    // Notifies listeners of an erased transaction (currently disabled, requires transaction replacement).
    boost::signals2::signal<void (const uint256 &)> EraseTransaction;
    // Notifies listeners of an updated transaction without new data (for now: a coinbase potentially becoming visible).
    boost::signals2::signal<void (const uint256 &)> UpdatedTransaction;
    // Notifies listeners of a new active block chain.
    boost::signals2::signal<void (const CBlockLocator &)> SetBestChain;
    // Notifies listeners about an inventory item being seen on the network.
    boost::signals2::signal<void (const uint256 &)> Inventory;
    // Tells listeners to broadcast their data.
    boost::signals2::signal<void ()> Broadcast;
} g_signals;
}

void RegisterWallet(CWalletInterface* pwalletIn) {
    g_signals.SyncTransaction.connect(boost::bind(&CWalletInterface::SyncTransaction, pwalletIn, _1, _2, _3));
    g_signals.EraseTransaction.connect(boost::bind(&CWalletInterface::EraseFromWallet, pwalletIn, _1));
    g_signals.UpdatedTransaction.connect(boost::bind(&CWalletInterface::UpdatedTransaction, pwalletIn, _1));
    g_signals.SetBestChain.connect(boost::bind(&CWalletInterface::SetBestChain, pwalletIn, _1));
    g_signals.Inventory.connect(boost::bind(&CWalletInterface::Inventory, pwalletIn, _1));
    g_signals.Broadcast.connect(boost::bind(&CWalletInterface::ResendWalletTransactions, pwalletIn));
}

void UnregisterWallet(CWalletInterface* pwalletIn) {
    g_signals.Broadcast.disconnect(boost::bind(&CWalletInterface::ResendWalletTransactions, pwalletIn));
    g_signals.Inventory.disconnect(boost::bind(&CWalletInterface::Inventory, pwalletIn, _1));
    g_signals.SetBestChain.disconnect(boost::bind(&CWalletInterface::SetBestChain, pwalletIn, _1));
    g_signals.UpdatedTransaction.disconnect(boost::bind(&CWalletInterface::UpdatedTransaction, pwalletIn, _1));
    g_signals.EraseTransaction.disconnect(boost::bind(&CWalletInterface::EraseFromWallet, pwalletIn, _1));
    g_signals.SyncTransaction.disconnect(boost::bind(&CWalletInterface::SyncTransaction, pwalletIn, _1, _2, _3));
}

void UnregisterAllWallets() {
    g_signals.Broadcast.disconnect_all_slots();
    g_signals.Inventory.disconnect_all_slots();
    g_signals.SetBestChain.disconnect_all_slots();
    g_signals.UpdatedTransaction.disconnect_all_slots();
    g_signals.EraseTransaction.disconnect_all_slots();
    g_signals.SyncTransaction.disconnect_all_slots();
}

void SyncWithWallets(const uint256 &hash, const CTransaction &tx, const CBlock *pblock) {
    g_signals.SyncTransaction(hash, tx, pblock);
}

//////////////////////////////////////////////////////////////////////////////
//
// Registration of network node signals.
//

namespace {

struct CBlockReject {
    unsigned char chRejectCode;
    string strRejectReason;
    uint256 hashBlock;
};

// Maintain validation-specific state about nodes, protected by cs_main, instead
// by CNode's own locks. This simplifies asynchronous operation, where
// processing of incoming data is done after the ProcessMessage call returns,
// and we're no longer holding the node's locks.
struct CNodeState {
    // Accumulated misbehaviour score for this peer.
    int nMisbehavior;
    // Whether this peer should be disconnected and banned.
    bool fShouldBan;
    // String name of this peer (debugging/logging purposes).
    std::string name;
    // List of asynchronously-determined block rejections to notify this peer about.
    std::vector<CBlockReject> rejects;
    list<QueuedBlock> vBlocksInFlight;
    int nBlocksInFlight;
    list<uint256> vBlocksToDownload;
    int nBlocksToDownload;
    int64_t nLastBlockReceive;
    int64_t nLastBlockProcess;

    CNodeState() {
        nMisbehavior = 0;
        fShouldBan = false;
        nBlocksToDownload = 0;
        nBlocksInFlight = 0;
        nLastBlockReceive = 0;
        nLastBlockProcess = 0;
    }
};

// Map maintaining per-node state. Requires cs_main.
map<NodeId, CNodeState> mapNodeState;

// Requires cs_main.
CNodeState *State(NodeId pnode) {
    map<NodeId, CNodeState>::iterator it = mapNodeState.find(pnode);
    if (it == mapNodeState.end())
        return NULL;
    return &it->second;
}

int GetHeight()
{
    LOCK(cs_main);
    return chainActive.Height();
}

void InitializeNode(NodeId nodeid, const CNode *pnode) {
    LOCK(cs_main);
    CNodeState &state = mapNodeState.insert(std::make_pair(nodeid, CNodeState())).first->second;
    state.name = pnode->addrName;
}

void FinalizeNode(NodeId nodeid) {
    LOCK(cs_main);
    CNodeState *state = State(nodeid);

    BOOST_FOREACH(const QueuedBlock& entry, state->vBlocksInFlight)
        mapBlocksInFlight.erase(entry.hash);
    BOOST_FOREACH(const uint256& hash, state->vBlocksToDownload)
        mapBlocksToDownload.erase(hash);
    EraseOrphansFor(nodeid);

    mapNodeState.erase(nodeid);
}

// Requires cs_main.
void MarkBlockAsReceived(const uint256 &hash, NodeId nodeFrom = -1) {
    map<uint256, pair<NodeId, list<uint256>::iterator> >::iterator itToDownload = mapBlocksToDownload.find(hash);
    if (itToDownload != mapBlocksToDownload.end()) {
        CNodeState *state = State(itToDownload->second.first);
        state->vBlocksToDownload.erase(itToDownload->second.second);
        state->nBlocksToDownload--;
        mapBlocksToDownload.erase(itToDownload);
    }

    map<uint256, pair<NodeId, list<QueuedBlock>::iterator> >::iterator itInFlight = mapBlocksInFlight.find(hash);
    if (itInFlight != mapBlocksInFlight.end()) {
        CNodeState *state = State(itInFlight->second.first);
        state->vBlocksInFlight.erase(itInFlight->second.second);
        state->nBlocksInFlight--;
        if (itInFlight->second.first == nodeFrom)
            state->nLastBlockReceive = GetTimeMicros();
        mapBlocksInFlight.erase(itInFlight);
    }

}

// Requires cs_main.
bool AddBlockToQueue(NodeId nodeid, const uint256 &hash) {
    if (mapBlocksToDownload.count(hash) || mapBlocksInFlight.count(hash))
        return false;

    CNodeState *state = State(nodeid);
    if (state == NULL)
        return false;

    list<uint256>::iterator it = state->vBlocksToDownload.insert(state->vBlocksToDownload.end(), hash);
    state->nBlocksToDownload++;
    if (state->nBlocksToDownload > 5000)
        Misbehaving(nodeid, 10);
    mapBlocksToDownload[hash] = std::make_pair(nodeid, it);
    return true;
}

// Requires cs_main.
void MarkBlockAsInFlight(NodeId nodeid, const uint256 &hash) {
    CNodeState *state = State(nodeid);
    assert(state != NULL);

    // Make sure it's not listed somewhere already.
    MarkBlockAsReceived(hash);

    QueuedBlock newentry = {hash, GetTimeMicros(), state->nBlocksInFlight};
    if (state->nBlocksInFlight == 0)
        state->nLastBlockReceive = newentry.nTime; // Reset when a first request is sent.
    list<QueuedBlock>::iterator it = state->vBlocksInFlight.insert(state->vBlocksInFlight.end(), newentry);
    state->nBlocksInFlight++;
    mapBlocksInFlight[hash] = std::make_pair(nodeid, it);
}

}

bool GetNodeStateStats(NodeId nodeid, CNodeStateStats &stats) {
    LOCK(cs_main);
    CNodeState *state = State(nodeid);
    if (state == NULL)
        return false;
    stats.nMisbehavior = state->nMisbehavior;
    return true;
}

void RegisterNodeSignals(CNodeSignals& nodeSignals)
{
    nodeSignals.GetHeight.connect(&GetHeight);
    nodeSignals.ProcessMessages.connect(&ProcessMessages);
    nodeSignals.SendMessages.connect(&SendMessages);
    nodeSignals.InitializeNode.connect(&InitializeNode);
    nodeSignals.FinalizeNode.connect(&FinalizeNode);
}

void UnregisterNodeSignals(CNodeSignals& nodeSignals)
{
    nodeSignals.GetHeight.disconnect(&GetHeight);
    nodeSignals.ProcessMessages.disconnect(&ProcessMessages);
    nodeSignals.SendMessages.disconnect(&SendMessages);
    nodeSignals.InitializeNode.disconnect(&InitializeNode);
    nodeSignals.FinalizeNode.disconnect(&FinalizeNode);
}

//////////////////////////////////////////////////////////////////////////////
//
// CChain implementation
//

CBlockIndex *CChain::SetTip(CBlockIndex *pindex) {
    if (pindex == NULL) {
        vChain.clear();
        return NULL;
    }
    vChain.resize(pindex->nHeight + 1);
    while (pindex && vChain[pindex->nHeight] != pindex) {
        vChain[pindex->nHeight] = pindex;
        pindex = pindex->pprev;
    }
    return pindex;
}

CBlockLocator CChain::GetLocator(const CBlockIndex *pindex) const {
    int nStep = 1;
    std::vector<uint256> vHave;
    vHave.reserve(32);

    if (!pindex)
        pindex = Tip();
    while (pindex) {
        vHave.push_back(pindex->GetBlockHash());
        // Stop when we have added the genesis block.
        if (pindex->nHeight == 0)
            break;
        // Exponentially larger steps back, plus the genesis block.
        int nHeight = std::max(pindex->nHeight - nStep, 0);
        // In case pindex is not in this chain, iterate pindex->pprev to find blocks.
        while (pindex->nHeight > nHeight && !Contains(pindex))
            pindex = pindex->pprev;
        // If pindex is in this chain, use direct height-based access.
        if (pindex->nHeight > nHeight)
            pindex = (*this)[nHeight];
        if (vHave.size() > 10)
            nStep *= 2;
    }

    return CBlockLocator(vHave);
}

CBlockIndex *CChain::FindFork(const CBlockLocator &locator) const {
    // Find the first block the caller has in the main chain
    BOOST_FOREACH(const uint256& hash, locator.vHave) {
        std::map<uint256, CBlockIndex*>::iterator mi = mapBlockIndex.find(hash);
        if (mi != mapBlockIndex.end())
        {
            CBlockIndex* pindex = (*mi).second;
            if (Contains(pindex))
                return pindex;
        }
    }
    return Genesis();
}

CCoinsViewCache *pcoinsTip = NULL;
CBlockTreeDB *pblocktree = NULL;

//////////////////////////////////////////////////////////////////////////////
//
// mapOrphanTransactions
//

bool AddOrphanTx(const CTransaction& tx, NodeId peer)
{
    uint256 hash = tx.GetHash();
    if (mapOrphanTransactions.count(hash))
        return false;

    // Ignore big transactions, to avoid a
    // send-big-orphans memory exhaustion attack. If a peer has a legitimate
    // large transaction with a missing parent then we assume
    // it will rebroadcast it later, after the parent transaction(s)
    // have been mined or received.
    // 10,000 orphans, each of which is at most 5,000 bytes big is
    // at most 500 megabytes of orphans:
    unsigned int sz = tx.GetSerializeSize(SER_NETWORK, CTransaction::CURRENT_VERSION);
    if (sz > 5000)
    {
        LogPrint("mempool", "ignoring large orphan tx (size: %u, hash: %s)\n", sz, hash.ToString());
        return false;
    }

    mapOrphanTransactions[hash].tx = tx;
    mapOrphanTransactions[hash].fromPeer = peer;
    BOOST_FOREACH(const CTxIn& txin, tx.vin)
        mapOrphanTransactionsByPrev[txin.prevout.hash].insert(hash);

    LogPrint("mempool", "stored orphan tx %s (mapsz %u prevsz %u)\n", hash.ToString(),
             mapOrphanTransactions.size(), mapOrphanTransactionsByPrev.size());
    return true;
}

void static EraseOrphanTx(uint256 hash)
{
    map<uint256, COrphanTx>::iterator it = mapOrphanTransactions.find(hash);
    if (it == mapOrphanTransactions.end())
        return;
    BOOST_FOREACH(const CTxIn& txin, it->second.tx.vin)
    {
        map<uint256, set<uint256> >::iterator itPrev = mapOrphanTransactionsByPrev.find(txin.prevout.hash);
        if (itPrev == mapOrphanTransactionsByPrev.end())
            continue;
        itPrev->second.erase(hash);
        if (itPrev->second.empty())
            mapOrphanTransactionsByPrev.erase(itPrev);
    }
    mapOrphanTransactions.erase(it);
}

void EraseOrphansFor(NodeId peer)
{
    int nErased = 0;
    map<uint256, COrphanTx>::iterator iter = mapOrphanTransactions.begin();
    while (iter != mapOrphanTransactions.end())
    {
        map<uint256, COrphanTx>::iterator maybeErase = iter++; // increment to avoid iterator becoming invalid
        if (maybeErase->second.fromPeer == peer)
        {
            EraseOrphanTx(maybeErase->second.tx.GetHash());
            ++nErased;
        }
    }
    if (nErased > 0) LogPrint("mempool", "Erased %d orphan tx from peer %d\n", nErased, peer);
}


unsigned int LimitOrphanTxSize(unsigned int nMaxOrphans)
{
    unsigned int nEvicted = 0;
    while (mapOrphanTransactions.size() > nMaxOrphans)
    {
        // Evict a random orphan:
        uint256 randomhash = GetRandHash();
        map<uint256, COrphanTx>::iterator it = mapOrphanTransactions.lower_bound(randomhash);
        if (it == mapOrphanTransactions.end())
            it = mapOrphanTransactions.begin();
        EraseOrphanTx(it->first);
        ++nEvicted;
    }
    return nEvicted;
}







bool IsStandardTx(const CTransaction& tx, string& reason)
{
    AssertLockHeld(cs_main);
    if (tx.nVersion > CTransaction::CURRENT_VERSION || tx.nVersion < 1) {
        reason = "version";
        return false;
    }

    // Treat non-final transactions as non-standard to prevent a specific type
    // of double-spend attack, as well as DoS attacks. (if the transaction
    // can't be mined, the attacker isn't expending resources broadcasting it)
    // Basically we don't want to propagate transactions that can't included in
    // the next block.
    //
    // However, IsFinalTx() is confusing... Without arguments, it uses
    // chainActive.Height() to evaluate nLockTime; when a block is accepted, chainActive.Height()
    // is set to the value of nHeight in the block. However, when IsFinalTx()
    // is called within CBlock::AcceptBlock(), the height of the block *being*
    // evaluated is what is used. Thus if we want to know if a transaction can
    // be part of the *next* block, we need to call IsFinalTx() with one more
    // than chainActive.Height().
    //
    // Timestamps on the other hand don't get any special treatment, because we
    // can't know what timestamp the next block will have, and there aren't
    // timestamp applications where it matters.
    if (!IsFinalTx(tx, chainActive.Height() + 1)) {
        reason = "non-final";
        return false;
    }

    // Extremely large transactions with lots of inputs can cost the network
    // almost as much to process as they cost the sender in fees, because
    // computing signature hashes is O(ninputs*txsize). Limiting transactions
    // to MAX_STANDARD_TX_SIZE mitigates CPU exhaustion attacks.
    unsigned int sz = tx.GetSerializeSize(SER_NETWORK, CTransaction::CURRENT_VERSION);
    if (sz >= MAX_STANDARD_TX_SIZE) {
        reason = "tx-size";
        return false;
    }

    BOOST_FOREACH(const CTxIn& txin, tx.vin)
    {
        // Biggest 'standard' txin is a 15-of-15 P2SH multisig with compressed
        // keys. (remember the 520 byte limit on redeemScript size) That works
        // out to a (15*(33+1))+3=513 byte redeemScript, 513+1+15*(73+1)=1624
        // bytes of scriptSig, which we round off to 1650 bytes for some minor
        // future-proofing. That's also enough to spend a 20-of-20
        // CHECKMULTISIG scriptPubKey, though such a scriptPubKey is not
        // considered standard)
        if (txin.scriptSig.size() > 1650) {
            reason = "scriptsig-size";
            return false;
        }
        if (!txin.scriptSig.IsPushOnly()) {
            reason = "scriptsig-not-pushonly";
            return false;
        }
        if (!txin.scriptSig.HasCanonicalPushes()) {
            reason = "scriptsig-non-canonical-push";
            return false;
        }
    }

    unsigned int nDataOut = 0;
    txnouttype whichType;
    BOOST_FOREACH(const CTxOut& txout, tx.vout) {
        if (!::IsStandard(txout.scriptPubKey, whichType)) {
            reason = "scriptpubkey";
            return false;
        }
        if (whichType == TX_NULL_DATA)
            nDataOut++;
        else if (txout.IsDust(CTransaction::nMinRelayTxFee)) {
            reason = "dust";
            return false;
        }
    }

    // only one OP_RETURN txout is permitted
    if (nDataOut > 1) {
        reason = "multi-op-return";
        return false;
    }

    return true;
}

bool IsFinalTx(const CTransaction &tx, int nBlockHeight, int64_t nBlockTime)
{
    AssertLockHeld(cs_main);
    // Time based nLockTime implemented in 0.1.6
    if (tx.nLockTime == 0)
        return true;
    if (nBlockHeight == 0)
        nBlockHeight = chainActive.Height();
    if (nBlockTime == 0)
        nBlockTime = GetAdjustedTime();
    if ((int64_t)tx.nLockTime < ((int64_t)tx.nLockTime < LOCKTIME_THRESHOLD ? (int64_t)nBlockHeight : nBlockTime))
        return true;
    BOOST_FOREACH(const CTxIn& txin, tx.vin)
        if (!txin.IsFinal())
            return false;
    return true;
}

//
// Check transaction inputs, and make sure any
// pay-to-script-hash transactions are evaluating IsStandard scripts
//
// Why bother? To avoid denial-of-service attacks; an attacker
// can submit a standard HASH... OP_EQUAL transaction,
// which will get accepted into blocks. The redemption
// script can be anything; an attacker could use a very
// expensive-to-check-upon-redemption script like:
//   DUP CHECKSIG DROP ... repeated 100 times... OP_1
//
bool AreInputsStandard(const CTransaction& tx, CCoinsViewCache& mapInputs)
{
    if (tx.IsCoinBase())
        return true; // Coinbases don't use vin normally

    for (unsigned int i = 0; i < tx.vin.size(); i++)
    {
        const CTxOut& prev = mapInputs.GetOutputFor(tx.vin[i]);

        vector<vector<unsigned char> > vSolutions;
        txnouttype whichType;
        // get the scriptPubKey corresponding to this input:
        const CScript& prevScript = prev.scriptPubKey;
        if (!Solver(prevScript, whichType, vSolutions))
            return false;
        int nArgsExpected = ScriptSigArgsExpected(whichType, vSolutions);
        if (nArgsExpected < 0)
            return false;

        // Transactions with extra stuff in their scriptSigs are
        // non-standard. Note that this EvalScript() call will
        // be quick, because if there are any operations
        // beside "push data" in the scriptSig the
        // IsStandard() call returns false
        vector<vector<unsigned char> > stack;
        if (!EvalScript(stack, tx.vin[i].scriptSig, tx, i, false, 0))
            return false;

        if (whichType == TX_SCRIPTHASH)
        {
            if (stack.empty())
                return false;
            CScript subscript(stack.back().begin(), stack.back().end());
            vector<vector<unsigned char> > vSolutions2;
            txnouttype whichType2;
            if (!Solver(subscript, whichType2, vSolutions2))
                return false;
            if (whichType2 == TX_SCRIPTHASH)
                return false;

            int tmpExpected;
            tmpExpected = ScriptSigArgsExpected(whichType2, vSolutions2);
            if (tmpExpected < 0)
                return false;
            nArgsExpected += tmpExpected;
        }

        if (stack.size() != (unsigned int)nArgsExpected)
            return false;
    }

    return true;
}

unsigned int GetLegacySigOpCount(const CTransaction& tx)
{
    unsigned int nSigOps = 0;
    BOOST_FOREACH(const CTxIn& txin, tx.vin)
    {
        nSigOps += txin.scriptSig.GetSigOpCount(false);
    }
    BOOST_FOREACH(const CTxOut& txout, tx.vout)
    {
        nSigOps += txout.scriptPubKey.GetSigOpCount(false);
    }
    return nSigOps;
}

unsigned int GetP2SHSigOpCount(const CTransaction& tx, CCoinsViewCache& inputs)
{
    if (tx.IsCoinBase())
        return 0;

    unsigned int nSigOps = 0;
    for (unsigned int i = 0; i < tx.vin.size(); i++)
    {
        const CTxOut &prevout = inputs.GetOutputFor(tx.vin[i]);
        if (prevout.scriptPubKey.IsPayToScriptHash())
            nSigOps += prevout.scriptPubKey.GetSigOpCount(tx.vin[i].scriptSig);
    }
    return nSigOps;
}

int CMerkleTx::SetMerkleBranch(const CBlock* pblock)
{
    AssertLockHeld(cs_main);
    CBlock blockTmp;

    if (pblock == NULL) {
        CCoins coins;
        if (pcoinsTip->GetCoins(GetHash(), coins)) {
            CBlockIndex *pindex = chainActive[coins.nHeight];
            if (pindex) {
                if (!ReadBlockFromDisk(blockTmp, pindex))
                    return 0;
                pblock = &blockTmp;
            }
        }
    }

    if (pblock) {
        // Update the tx's hashBlock
        hashBlock = pblock->GetHash();

        // Locate the transaction
        for (nIndex = 0; nIndex < (int)pblock->vtx.size(); nIndex++)
            if (pblock->vtx[nIndex] == *(CTransaction*)this)
                break;
        if (nIndex == (int)pblock->vtx.size())
        {
            vMerkleBranch.clear();
            nIndex = -1;
            LogPrintf("ERROR: SetMerkleBranch() : couldn't find tx in block\n");
            return 0;
        }

        // Fill in merkle branch
        vMerkleBranch = pblock->GetMerkleBranch(nIndex);
    }

    // Is the tx in a block that's in the main chain
    map<uint256, CBlockIndex*>::iterator mi = mapBlockIndex.find(hashBlock);
    if (mi == mapBlockIndex.end())
        return 0;
    CBlockIndex* pindex = (*mi).second;
    if (!pindex || !chainActive.Contains(pindex))
        return 0;

    return chainActive.Height() - pindex->nHeight + 1;
}

int GetInputAge(CTxIn& vin)
{
    // Fetch previous transactions (inputs):
    CCoinsView viewDummy;
    CCoinsViewCache view(viewDummy);
    {
        LOCK(mempool.cs);
        CCoinsViewCache &viewChain = *pcoinsTip;
        CCoinsViewMemPool viewMempool(viewChain, mempool);
        view.SetBackend(viewMempool); // temporarily switch cache backend to db+mempool view

        const uint256& prevHash = vin.prevout.hash;
        CCoins coins;
        view.GetCoins(prevHash, coins); // this is certainly allowed to fail
        view.SetBackend(viewDummy); // switch back to avoid locking mempool for too long
    }

    if(!view.HaveCoins(vin.prevout.hash)) return -1;

    const CCoins &coins = view.GetCoins(vin.prevout.hash);

    return (chainActive.Tip()->nHeight+1) - coins.nHeight;
}


bool CheckTransaction(const CTransaction& tx, CValidationState &state)
{
    // Basic checks that don't depend on any context
    if (tx.vin.empty())
        return state.DoS(10, error("CheckTransaction() : vin empty"),
                         REJECT_INVALID, "bad-txns-vin-empty");
    if (tx.vout.empty())
        return state.DoS(10, error("CheckTransaction() : vout empty"),
                         REJECT_INVALID, "bad-txns-vout-empty");
    // Size limits
    if (::GetSerializeSize(tx, SER_NETWORK, PROTOCOL_VERSION) > MAX_BLOCK_SIZE)
        return state.DoS(100, error("CheckTransaction() : size limits failed"),
                         REJECT_INVALID, "bad-txns-oversize");

    // Check for negative or overflow output values
    int64_t nValueOut = 0;
    BOOST_FOREACH(const CTxOut& txout, tx.vout)
    {
        if (txout.nValue < 0)
            return state.DoS(100, error("CheckTransaction() : txout.nValue negative"),
                             REJECT_INVALID, "bad-txns-vout-negative");
        if (txout.nValue > MAX_MONEY)
            return state.DoS(100, error("CheckTransaction() : txout.nValue too high"),
                             REJECT_INVALID, "bad-txns-vout-toolarge");
        nValueOut += txout.nValue;
        if (!MoneyRange(nValueOut))
            return state.DoS(100, error("CheckTransaction() : txout total out of range"),
                             REJECT_INVALID, "bad-txns-txouttotal-toolarge");
    }

    // Check for duplicate inputs
    set<COutPoint> vInOutPoints;
    BOOST_FOREACH(const CTxIn& txin, tx.vin)
    {
        if (vInOutPoints.count(txin.prevout))
            return state.DoS(100, error("CheckTransaction() : duplicate inputs"),
                             REJECT_INVALID, "bad-txns-inputs-duplicate");
        vInOutPoints.insert(txin.prevout);
    }

    if (tx.IsCoinBase())
    {
        if (tx.vin[0].scriptSig.size() < 2 || tx.vin[0].scriptSig.size() > 100)
            return state.DoS(100, error("CheckTransaction() : coinbase script size"),
                             REJECT_INVALID, "bad-cb-length");
    }
    else
    {
        BOOST_FOREACH(const CTxIn& txin, tx.vin)
            if (txin.prevout.IsNull())
                return state.DoS(10, error("CheckTransaction() : prevout is null"),
                                 REJECT_INVALID, "bad-txns-prevout-null");
    }

    return true;
}

int64_t GetMinFee(const CTransaction& tx, unsigned int nBytes, bool fAllowFree, enum GetMinFee_mode mode)
{
    // Base fee is either nMinTxFee or nMinRelayTxFee
    int64_t nBaseFee = (mode == GMF_RELAY) ? tx.nMinRelayTxFee : tx.nMinTxFee;

    int64_t nMinFee = (1 + (int64_t)nBytes / 1000) * nBaseFee;

    if (fAllowFree)
    {
        // There is a free transaction area in blocks created by most miners,
        // * If we are relaying we allow transactions up to DEFAULT_BLOCK_PRIORITY_SIZE - 1000
        //   to be considered to fall into this category. We don't want to encourage sending
        //   multiple transactions instead of one big transaction to avoid fees.
        // * If we are creating a transaction we allow transactions up to 1,000 bytes
        //   to be considered safe and assume they can likely make it into this section.
        if (nBytes < (mode == GMF_SEND ? 1000 : (DEFAULT_BLOCK_PRIORITY_SIZE - 1000)))
            nMinFee = 0;
    }

    // This code can be removed after enough miners have upgraded to version 0.9.
    // Until then, be safe when sending and require a fee if any output
    // is less than CENT:
    if (nMinFee < nBaseFee && mode == GMF_SEND)
    {
        BOOST_FOREACH(const CTxOut& txout, tx.vout)
            if (txout.nValue < CENT)
                nMinFee = nBaseFee;
    }

    if (!MoneyRange(nMinFee))
        nMinFee = MAX_MONEY;
    return nMinFee;
}


bool AcceptToMemoryPool(CTxMemPool& pool, CValidationState &state, const CTransaction &tx, bool fLimitFree,
                        bool* pfMissingInputs, bool fRejectInsaneFee, bool ignoreFees)
{
    AssertLockHeld(cs_main);
    if (pfMissingInputs)
        *pfMissingInputs = false;

    if (!CheckTransaction(tx, state))
        return error("AcceptToMemoryPool: : CheckTransaction failed");

    // Coinbase is only valid in a block, not as a loose transaction
    if (tx.IsCoinBase())
        return state.DoS(100, error("AcceptToMemoryPool: : coinbase as individual tx"),
                         REJECT_INVALID, "coinbase");

    // Rather not work on nonstandard transactions (unless -testnet/-regtest)
    string reason;
    if (Params().NetworkID() == CChainParams::MAIN && !IsStandardTx(tx, reason))
        return state.DoS(0,
                         error("AcceptToMemoryPool : nonstandard transaction: %s", reason),
                         REJECT_NONSTANDARD, reason);

    // is it already in the memory pool?
    uint256 hash = tx.GetHash();
    if (pool.exists(hash))
        return false;

    // Check for conflicts with in-memory transactions
    {
    LOCK(pool.cs); // protect pool.mapNextTx
    for (unsigned int i = 0; i < tx.vin.size(); i++)
    {
        COutPoint outpoint = tx.vin[i].prevout;
        if (pool.mapNextTx.count(outpoint))
        {
            // Disable replacement feature for now
            return false;
        }
    }
    }

    {
        CCoinsView dummy;
        CCoinsViewCache view(dummy);

        {
        LOCK(pool.cs);
        CCoinsViewMemPool viewMemPool(*pcoinsTip, pool);
        view.SetBackend(viewMemPool);

        // do we already have it?
        if (view.HaveCoins(hash))
            return false;

        // do all inputs exist?
        // Note that this does not check for the presence of actual outputs (see the next check for that),
        // only helps filling in pfMissingInputs (to determine missing vs spent).
        BOOST_FOREACH(const CTxIn txin, tx.vin) {
            if (!view.HaveCoins(txin.prevout.hash)) {
                if (pfMissingInputs)
                    *pfMissingInputs = true;
                return false;
            }
        }

        // are the actual inputs available?
        if (!view.HaveInputs(tx))
            return state.Invalid(error("AcceptToMemoryPool : inputs already spent"),
                                 REJECT_DUPLICATE, "bad-txns-inputs-spent");

        // Bring the best block into scope
        view.GetBestBlock();

        // we have all inputs cached now, so switch back to dummy, so we don't need to keep lock on mempool
        view.SetBackend(dummy);
        }

        // Check for non-standard pay-to-script-hash in inputs
        if (Params().NetworkID() == CChainParams::MAIN && !AreInputsStandard(tx, view))
            return error("AcceptToMemoryPool: : nonstandard transaction input");

        // Note: if you modify this code to accept non-standard transactions, then
        // you should add code here to check that the transaction does a
        // reasonable number of ECDSA signature verifications.

        int64_t nValueIn = view.GetValueIn(tx);
        int64_t nValueOut = tx.GetValueOut();
        int64_t nFees = nValueIn-nValueOut;
        double dPriority = view.GetPriority(tx, chainActive.Height());

        CTxMemPoolEntry entry(tx, nFees, GetTime(), dPriority, chainActive.Height());
        unsigned int nSize = entry.GetTxSize();

        // Don't accept it if it can't get into a block
        if(!ignoreFees){
            int64_t txMinFee = GetMinFee(tx, nSize, true, GMF_RELAY);
            if (fLimitFree && nFees < txMinFee)
                return state.DoS(0, error("AcceptToMemoryPool : not enough fees %s, %d < %d",
                                          hash.ToString(), nFees, txMinFee),
                                 REJECT_INSUFFICIENTFEE, "insufficient fee");

            // Continuously rate-limit free transactions
            // This mitigates 'penny-flooding' -- sending thousands of free transactions just to
            // be annoying or make others' transactions take longer to confirm.
            if (fLimitFree && nFees < CTransaction::nMinRelayTxFee)
            {
                static CCriticalSection csFreeLimiter;
                static double dFreeCount;
                static int64_t nLastTime;
                int64_t nNow = GetTime();

                LOCK(csFreeLimiter);

                // Use an exponentially decaying ~10-minute window:
                dFreeCount *= pow(1.0 - 1.0/600.0, (double)(nNow - nLastTime));
                nLastTime = nNow;
                // -limitfreerelay unit is thousand-bytes-per-minute
                // At default rate it would take over a month to fill 1GB
                if (dFreeCount >= GetArg("-limitfreerelay", 15)*10*1000)
                    return state.DoS(0, error("AcceptToMemoryPool : free transaction rejected by rate limiter"),
                                     REJECT_INSUFFICIENTFEE, "insufficient priority");
                LogPrint("mempool", "Rate limit dFreeCount: %g => %g\n", dFreeCount, dFreeCount+nSize);
                dFreeCount += nSize;
            }
        }

        if (fRejectInsaneFee && nFees > CTransaction::nMinRelayTxFee * 10000)
            return error("AcceptToMemoryPool: : insane fees %s, %d > %d",
                         hash.ToString(),
                         nFees, CTransaction::nMinRelayTxFee * 10000);

        // Check against previous transactions
        // This is done last to help prevent CPU exhaustion denial-of-service attacks.
        if (!CheckInputs(tx, state, view, true, SCRIPT_VERIFY_P2SH | SCRIPT_VERIFY_STRICTENC))
        {
            return error("AcceptToMemoryPool: : ConnectInputs failed %s", hash.ToString());
        }
        // Store transaction in memory
        pool.addUnchecked(hash, entry);
    }

    g_signals.SyncTransaction(hash, tx, NULL);

    return true;
}

bool AcceptableInputs(CTxMemPool& pool, CValidationState &state, const CTransaction &tx, bool ignoreFees)
{
    AssertLockHeld(cs_main);

    if (!CheckTransaction(tx, state))
        return error("AcceptToMemoryPool: : CheckTransaction failed");

    // Coinbase is only valid in a block, not as a loose transaction
    if (tx.IsCoinBase())
        return state.DoS(100, error("AcceptToMemoryPool: : coinbase as individual tx"),
                         REJECT_INVALID, "coinbase");

    // is it already in the memory pool?
    uint256 hash = tx.GetHash();
    if (pool.exists(hash))
        return false;

    // Check for conflicts with in-memory transactions
    {
        LOCK(pool.cs); // protect pool.mapNextTx
        for (unsigned int i = 0; i < tx.vin.size(); i++)
        {
            COutPoint outpoint = tx.vin[i].prevout;
            if (pool.mapNextTx.count(outpoint))
            {
                // Disable replacement feature for now
                return false;
            }
        }
    }

    {
        CCoinsView dummy;
        CCoinsViewCache view(dummy);

        {
            LOCK(pool.cs);
            CCoinsViewMemPool viewMemPool(*pcoinsTip, pool);
            view.SetBackend(viewMemPool);

            // do we already have it?
            if (view.HaveCoins(hash))
                return false;

            // do all inputs exist?
            // Note that this does not check for the presence of actual outputs (see the next check for that),
            // only helps filling in pfMissingInputs (to determine missing vs spent).
            BOOST_FOREACH(const CTxIn txin, tx.vin) {
                if (!view.HaveCoins(txin.prevout.hash)) {
                    return false;
                }
            }

            // are the actual inputs available?
            if (!view.HaveInputs(tx))
                return state.Invalid(error("AcceptToMemoryPool : inputs already spent"),
                                     REJECT_DUPLICATE, "bad-txns-inputs-spent");

            // Bring the best block into scope
            view.GetBestBlock();

            // we have all inputs cached now, so switch back to dummy, so we don't need to keep lock on mempool
            view.SetBackend(dummy);
        }

        // Don't accept it if it can't get into a block
        if(!ignoreFees){
            int64_t nValueIn = view.GetValueIn(tx);
            int64_t nValueOut = tx.GetValueOut();
            int64_t nFees = nValueIn-nValueOut;
            double dPriority = view.GetPriority(tx, chainActive.Height());

            CTxMemPoolEntry entry(tx, nFees, GetTime(), dPriority, chainActive.Height());
            unsigned int nSize = entry.GetTxSize();

            int64_t txMinFee = GetMinFee(tx, nSize, true, GMF_RELAY);
            if (nFees < txMinFee)
                return state.DoS(0, error("AcceptToMemoryPool : not enough fees %s, %d < %d",
                                          hash.ToString(), nFees, txMinFee),
                                 REJECT_INSUFFICIENTFEE, "insufficient fee");

            // Continuously rate-limit free transactions
            // This mitigates 'penny-flooding' -- sending thousands of free transactions just to
            // be annoying or make others' transactions take longer to confirm.
            if (nFees < CTransaction::nMinRelayTxFee)
            {
                static CCriticalSection csFreeLimiter;
                static double dFreeCount;
                static int64_t nLastTime;
                int64_t nNow = GetTime();

                LOCK(csFreeLimiter);

                // Use an exponentially decaying ~10-minute window:
                dFreeCount *= pow(1.0 - 1.0/600.0, (double)(nNow - nLastTime));
                nLastTime = nNow;
                // -limitfreerelay unit is thousand-bytes-per-minute
                // At default rate it would take over a month to fill 1GB
                if (dFreeCount >= GetArg("-limitfreerelay", 15)*10*1000)
                    return state.DoS(0, error("AcceptToMemoryPool : free transaction rejected by rate limiter"),
                                     REJECT_INSUFFICIENTFEE, "insufficient priority");
                LogPrint("mempool", "Rate limit dFreeCount: %g => %g\n", dFreeCount, dFreeCount+nSize);
                dFreeCount += nSize;
            }
        }

        // Check against previous transactions
        // This is done last to help prevent CPU exhaustion denial-of-service attacks.
        if (!CheckInputs(tx, state, view, false, SCRIPT_VERIFY_P2SH | SCRIPT_VERIFY_STRICTENC))
        {
            return error("AcceptToMemoryPool: : ConnectInputs failed %s", hash.ToString());
        }
    }

    return true;
}


int CMerkleTx::GetDepthInMainChainINTERNAL(CBlockIndex* &pindexRet) const
{
    if (hashBlock == 0 || nIndex == -1)
        return 0;
    AssertLockHeld(cs_main);

    // Find the block it claims to be in
    map<uint256, CBlockIndex*>::iterator mi = mapBlockIndex.find(hashBlock);
    if (mi == mapBlockIndex.end())
        return 0;
    CBlockIndex* pindex = (*mi).second;
    if (!pindex || !chainActive.Contains(pindex))
        return 0;

    // Make sure the merkle branch connects to this block
    if (!fMerkleVerified)
    {
        if (CBlock::CheckMerkleBranch(GetHash(), vMerkleBranch, nIndex) != pindex->hashMerkleRoot)
            return 0;
        fMerkleVerified = true;
    }

    pindexRet = pindex;
    return chainActive.Height() - pindex->nHeight + 1;
}

int CMerkleTx::GetDepthInMainChain(CBlockIndex* &pindexRet) const
{
    AssertLockHeld(cs_main);
    int nResult = GetDepthInMainChainINTERNAL(pindexRet);
    if (nResult == 0 && !mempool.exists(GetHash()))
        return -1; // Not in chain, not in mempool

    return nResult;
}

int CMerkleTx::GetBlocksToMaturity() const
{
    if (!IsCoinBase())
        return 0;
    return max(0, (COINBASE_MATURITY+1) - GetDepthInMainChain());
}


bool CMerkleTx::AcceptToMemoryPool(bool fLimitFree)
{
    CValidationState state;
    return ::AcceptToMemoryPool(mempool, state, *this, fLimitFree, NULL);
}


// Return transaction in tx, and if it was found inside a block, its hash is placed in hashBlock
bool GetTransaction(const uint256 &hash, CTransaction &txOut, uint256 &hashBlock, bool fAllowSlow)
{
    CBlockIndex *pindexSlow = NULL;
    {
        LOCK(cs_main);
        {
            if (mempool.lookup(hash, txOut))
            {
                return true;
            }
        }

        if (fTxIndex) {
            CDiskTxPos postx;
            if (pblocktree->ReadTxIndex(hash, postx)) {
                CAutoFile file(OpenBlockFile(postx, true), SER_DISK, CLIENT_VERSION);
                CBlockHeader header;
                try {
                    file >> header;
                    fseek(file, postx.nTxOffset, SEEK_CUR);
                    file >> txOut;
                } catch (std::exception &e) {
                    return error("%s : Deserialize or I/O error - %s", __func__, e.what());
                }
                hashBlock = header.GetHash();
                if (txOut.GetHash() != hash)
                    return error("%s : txid mismatch", __func__);
                return true;
            }
        }

        if (fAllowSlow) { // use coin database to locate block that contains transaction, and scan it
            int nHeight = -1;
            {
                CCoinsViewCache &view = *pcoinsTip;
                CCoins coins;
                if (view.GetCoins(hash, coins))
                    nHeight = coins.nHeight;
            }
            if (nHeight > 0)
                pindexSlow = chainActive[nHeight];
        }
    }

    if (pindexSlow) {
        CBlock block;
        if (ReadBlockFromDisk(block, pindexSlow)) {
            BOOST_FOREACH(const CTransaction &tx, block.vtx) {
                if (tx.GetHash() == hash) {
                    txOut = tx;
                    hashBlock = pindexSlow->GetBlockHash();
                    return true;
                }
            }
        }
    }

    return false;
}






//////////////////////////////////////////////////////////////////////////////
//
// CBlock and CBlockIndex
//

bool WriteBlockToDisk(CBlock& block, CDiskBlockPos& pos)
{
    // Open history file to append
    CAutoFile fileout = CAutoFile(OpenBlockFile(pos), SER_DISK, CLIENT_VERSION);
    if (!fileout)
        return error("WriteBlockToDisk : OpenBlockFile failed");

    // Write index header
    unsigned int nSize = fileout.GetSerializeSize(block);
    fileout << FLATDATA(Params().MessageStart()) << nSize;

    // Write block
    long fileOutPos = ftell(fileout);
    if (fileOutPos < 0)
        return error("WriteBlockToDisk : ftell failed");
    pos.nPos = (unsigned int)fileOutPos;
    fileout << block;

    // Flush stdio buffers and commit to disk before returning
    fflush(fileout);
    if (!IsInitialBlockDownload())
        FileCommit(fileout);

    return true;
}

bool ReadBlockFromDisk(CBlock& block, const CDiskBlockPos& pos)
{
    block.SetNull();

    // Open history file to read
    CAutoFile filein = CAutoFile(OpenBlockFile(pos, true), SER_DISK, CLIENT_VERSION);
    if (!filein)
        return error("ReadBlockFromDisk : OpenBlockFile failed");

    // Read block
    try {
        filein >> block;
    }
    catch (std::exception &e) {
        return error("%s : Deserialize or I/O error - %s", __func__, e.what());
    }

    // Check the header
    if (!CheckProofOfWork(block.GetHash(), block.nBits))
        return error("ReadBlockFromDisk : Errors in block header");

    return true;
}

bool ReadBlockFromDisk(CBlock& block, const CBlockIndex* pindex)
{
    if (!ReadBlockFromDisk(block, pindex->GetBlockPos()))
        return false;
    if (block.GetHash() != pindex->GetBlockHash())
        return error("ReadBlockFromDisk(CBlock&, CBlockIndex*) : GetHash() doesn't match index");
    return true;
}

uint256 static GetOrphanRoot(const uint256& hash)
{
    map<uint256, COrphanBlock*>::iterator it = mapOrphanBlocks.find(hash);
    if (it == mapOrphanBlocks.end())
        return hash;

    // Work back to the first block in the orphan chain
    do {
        map<uint256, COrphanBlock*>::iterator it2 = mapOrphanBlocks.find(it->second->hashPrev);
        if (it2 == mapOrphanBlocks.end())
            return it->first;
        it = it2;
    } while(true);
}

// Remove a random orphan block (which does not have any dependent orphans).
void static PruneOrphanBlocks()
{
    if (mapOrphanBlocksByPrev.size() <= (size_t)std::max((int64_t)0, GetArg("-maxorphanblocks", DEFAULT_MAX_ORPHAN_BLOCKS)))
        return;

    // Pick a random orphan block.
    int pos = insecure_rand() % mapOrphanBlocksByPrev.size();
    std::multimap<uint256, COrphanBlock*>::iterator it = mapOrphanBlocksByPrev.begin();
    while (pos--) it++;

    // As long as this block has other orphans depending on it, move to one of those successors.
    do {
        std::multimap<uint256, COrphanBlock*>::iterator it2 = mapOrphanBlocksByPrev.find(it->second->hashBlock);
        if (it2 == mapOrphanBlocksByPrev.end())
            break;
        it = it2;
    } while(1);

    uint256 hash = it->second->hashBlock;
    delete it->second;
    mapOrphanBlocksByPrev.erase(it);
    mapOrphanBlocks.erase(hash);
}

double ConvertBitsToDouble(unsigned int nBits)
{
    int nShift = (nBits >> 24) & 0xff;

    double dDiff =
        (double)0x0000ffff / (double)(nBits & 0x00ffffff);

    while (nShift < 29)
    {
        dDiff *= 256.0;
        nShift++;
    }
    while (nShift > 29)
    {
        dDiff /= 256.0;
        nShift--;
    }

    return dDiff;
}

int64_t GetBlockValue(int nBits, int nHeight, int64_t nFees)
{
    double dDiff = (double)0x0000ffff / (double)(nBits & 0x00ffffff);

    /* fixed bug caused diff to not be correctly calculated */
    if(nHeight > 4500 || TestNet()) dDiff = ConvertBitsToDouble(nBits);

    int64_t nSubsidy = 0;
    if(nHeight >= 5465) {
        if((nHeight >= 17000 && dDiff > 75) || nHeight >= 24000) { // GPU/ASIC difficulty calc
            // 2222222/(((x+2600)/9)^2)
            nSubsidy = (2222222.0 / (pow((dDiff+2600.0)/9.0,2.0)));
            if (nSubsidy > 25) nSubsidy = 25;
            if (nSubsidy < 5) nSubsidy = 5;
        } else { // CPU mining calc
            nSubsidy = (11111.0 / (pow((dDiff+51.0)/6.0,2.0)));
            if (nSubsidy > 500) nSubsidy = 500;
            if (nSubsidy < 25) nSubsidy = 25;
        }
    } else {
        nSubsidy = (1111.0 / (pow((dDiff+1.0),2.0)));
        if (nSubsidy > 500) nSubsidy = 500;
        if (nSubsidy < 1) nSubsidy = 1;
    }

    // LogPrintf("height %u diff %4.2f reward %i \n", nHeight, dDiff, nSubsidy);
    nSubsidy *= COIN;

    if(TestNet()){
        for(int i = 46200; i <= nHeight; i += 210240) nSubsidy -= nSubsidy/14;
    } else {
        // yearly decline of production by 7.1% per year, projected 21.3M coins max by year 2050.
        for(int i = 210240; i <= nHeight; i += 210240) nSubsidy -= nSubsidy/14;
    }

    return nSubsidy + nFees;
}

int64_t GetMasternodePayment(int nHeight, int64_t blockValue)
{
    int64_t ret = blockValue/5; // start at 20%

    if(TestNet()) {
        if(nHeight > 46000)             ret += blockValue / 20; //25% - 2014-10-07
        if(nHeight > 46000+((576*1)*1)) ret += blockValue / 20; //30% - 2014-10-08
        if(nHeight > 46000+((576*1)*2)) ret += blockValue / 20; //35% - 2014-10-09
        if(nHeight > 46000+((576*1)*3)) ret += blockValue / 20; //40% - 2014-10-10
        if(nHeight > 46000+((576*1)*4)) ret += blockValue / 20; //45% - 2014-10-11
        if(nHeight > 46000+((576*1)*5)) ret += blockValue / 20; //50% - 2014-10-12
        if(nHeight > 46000+((576*1)*6)) ret += blockValue / 20; //55% - 2014-10-13
        if(nHeight > 46000+((576*1)*7)) ret += blockValue / 20; //60% - 2014-10-14
    }

    if(nHeight > 158000)              ret += blockValue / 20;  //25.0%  - 2014-10-23
    if(nHeight > 158000+((576*30)*1)) ret += blockValue / 20;  //30.0%  - 2014-11-23
    if(nHeight > 158000+((576*30)*2)) ret += blockValue / 20;  //35.0%  - 2014-12-23
    if(nHeight > 158000+((576*30)*3)) ret += blockValue / 40;  //37.5%  - 2015-01-23
    if(nHeight > 158000+((576*30)*4)) ret += blockValue / 40;  //40.0%  - 2015-02-23
    if(nHeight > 158000+((576*30)*5)) ret += blockValue / 40;  //42.5%  - 2015-03-23
    if(nHeight > 158000+((576*30)*6)) ret += blockValue / 40;  //45.0%  - 2015-04-23
    if(nHeight > 158000+((576*30)*7)) ret += blockValue / 40;  //47.5%  - 2015-05-23
    if(nHeight > 158000+((576*30)*9)) ret += blockValue / 40;  //50.0%  - 2015-07-23
    if(nHeight > 158000+((576*30)*11)) ret += blockValue / 40; //52.5%  - 2015-09-23
    if(nHeight > 158000+((576*30)*13)) ret += blockValue / 40; //55.0%  - 2015-11-23
    if(nHeight > 158000+((576*30)*15)) ret += blockValue / 40; //57.5%  - 2016-01-23
    if(nHeight > 158000+((576*30)*17)) ret += blockValue / 40; //60.0%  - 2016-03-23

    return ret;
}

static const int64_t nTargetTimespan = 24 * 60 * 60; // Darkcoin: 1 day
static const int64_t nTargetSpacing = 2.5 * 60; // Darkcoin: 2.5 minutes
static const int64_t nInterval = nTargetTimespan / nTargetSpacing; // 576 blocks

//
// minimum amount of work that could possibly be required nTime after
// minimum work required was nBase
//
unsigned int ComputeMinWork(unsigned int nBase, int64_t nTime)
{
    const CBigNum &bnLimit = Params().ProofOfWorkLimit();
    // Testnet has min-difficulty blocks
    // after nTargetSpacing*2 time between blocks:
    if (TestNet() && nTime > nTargetSpacing*2)
        return bnLimit.GetCompact();

    CBigNum bnResult;
    bnResult.SetCompact(nBase);
    while (nTime > 0 && bnResult < bnLimit)
    {
        // Maximum 400% adjustment...
        bnResult *= 4;
        // ... in best-case exactly 4-times-normal target time
        nTime -= nTargetTimespan*4;
    }
    if (bnResult > bnLimit)
        bnResult = bnLimit;
    return bnResult.GetCompact();
}

unsigned int static KimotoGravityWell(const CBlockIndex* pindexLast, const CBlockHeader *pblock, uint64_t TargetBlocksSpacingSeconds, uint64_t PastBlocksMin, uint64_t PastBlocksMax) {
        const CBlockIndex *BlockLastSolved = pindexLast;
        const CBlockIndex *BlockReading = pindexLast;
        const CBlockHeader *BlockCreating = pblock;
        BlockCreating = BlockCreating;
        uint64_t PastBlocksMass = 0;
        int64_t PastRateActualSeconds = 0;
        int64_t PastRateTargetSeconds = 0;
        double PastRateAdjustmentRatio = double(1);
        CBigNum PastDifficultyAverage;
        CBigNum PastDifficultyAveragePrev;
        double EventHorizonDeviation;
        double EventHorizonDeviationFast;
        double EventHorizonDeviationSlow;

    if (BlockLastSolved == NULL || BlockLastSolved->nHeight == 0 || (uint64_t)BlockLastSolved->nHeight < PastBlocksMin) { return Params().ProofOfWorkLimit().GetCompact(); }

        for (unsigned int i = 1; BlockReading && BlockReading->nHeight > 0; i++) {
                if (PastBlocksMax > 0 && i > PastBlocksMax) { break; }
                PastBlocksMass++;

                if (i == 1) { PastDifficultyAverage.SetCompact(BlockReading->nBits); }
                else { PastDifficultyAverage = ((CBigNum().SetCompact(BlockReading->nBits) - PastDifficultyAveragePrev) / i) + PastDifficultyAveragePrev; }
                PastDifficultyAveragePrev = PastDifficultyAverage;

                PastRateActualSeconds = BlockLastSolved->GetBlockTime() - BlockReading->GetBlockTime();
                PastRateTargetSeconds = TargetBlocksSpacingSeconds * PastBlocksMass;
                PastRateAdjustmentRatio = double(1);
                if (PastRateActualSeconds < 0) { PastRateActualSeconds = 0; }
                if (PastRateActualSeconds != 0 && PastRateTargetSeconds != 0) {
                PastRateAdjustmentRatio = double(PastRateTargetSeconds) / double(PastRateActualSeconds);
                }
                EventHorizonDeviation = 1 + (0.7084 * pow((double(PastBlocksMass)/double(28.2)), -1.228));
                EventHorizonDeviationFast = EventHorizonDeviation;
                EventHorizonDeviationSlow = 1 / EventHorizonDeviation;

                if (PastBlocksMass >= PastBlocksMin) {
                        if ((PastRateAdjustmentRatio <= EventHorizonDeviationSlow) || (PastRateAdjustmentRatio >= EventHorizonDeviationFast)) { assert(BlockReading); break; }
                }
                if (BlockReading->pprev == NULL) { assert(BlockReading); break; }
                BlockReading = BlockReading->pprev;
        }

        CBigNum bnNew(PastDifficultyAverage);
        if (PastRateActualSeconds != 0 && PastRateTargetSeconds != 0) {
                bnNew *= PastRateActualSeconds;
                bnNew /= PastRateTargetSeconds;
        }

    if (bnNew > Params().ProofOfWorkLimit()) {
        bnNew = Params().ProofOfWorkLimit();
    }

    return bnNew.GetCompact();
}

unsigned int static DarkGravityWave(const CBlockIndex* pindexLast, const CBlockHeader *pblock) {
    /* current difficulty formula, darkcoin - DarkGravity v3, written by Evan Duffield - evan@darkcoin.io */
    const CBlockIndex *BlockLastSolved = pindexLast;
    const CBlockIndex *BlockReading = pindexLast;
    const CBlockHeader *BlockCreating = pblock;
    BlockCreating = BlockCreating;
    int64_t nActualTimespan = 0;
    int64_t LastBlockTime = 0;
    int64_t PastBlocksMin = 24;
    int64_t PastBlocksMax = 24;
    int64_t CountBlocks = 0;
    CBigNum PastDifficultyAverage;
    CBigNum PastDifficultyAveragePrev;

    if (BlockLastSolved == NULL || BlockLastSolved->nHeight == 0 || BlockLastSolved->nHeight < PastBlocksMin) {
        return Params().ProofOfWorkLimit().GetCompact();
    }

    for (unsigned int i = 1; BlockReading && BlockReading->nHeight > 0; i++) {
        if (PastBlocksMax > 0 && i > PastBlocksMax) { break; }
        CountBlocks++;

        if(CountBlocks <= PastBlocksMin) {
            if (CountBlocks == 1) { PastDifficultyAverage.SetCompact(BlockReading->nBits); }
            else { PastDifficultyAverage = ((PastDifficultyAveragePrev * CountBlocks)+(CBigNum().SetCompact(BlockReading->nBits))) / (CountBlocks+1); }
            PastDifficultyAveragePrev = PastDifficultyAverage;
        }

        if(LastBlockTime > 0){
            int64_t Diff = (LastBlockTime - BlockReading->GetBlockTime());
            nActualTimespan += Diff;
        }
        LastBlockTime = BlockReading->GetBlockTime();

        if (BlockReading->pprev == NULL) { assert(BlockReading); break; }
        BlockReading = BlockReading->pprev;
    }

    CBigNum bnNew(PastDifficultyAverage);

    int64_t _nTargetTimespan = CountBlocks*nTargetSpacing;

    if (nActualTimespan < _nTargetTimespan/3)
        nActualTimespan = _nTargetTimespan/3;
    if (nActualTimespan > _nTargetTimespan*3)
        nActualTimespan = _nTargetTimespan*3;

    // Retarget
    bnNew *= nActualTimespan;
    bnNew /= _nTargetTimespan;

    if (bnNew > Params().ProofOfWorkLimit()){
        bnNew = Params().ProofOfWorkLimit();
    }

    return bnNew.GetCompact();
}

unsigned int GetNextWorkRequired(const CBlockIndex* pindexLast, const CBlockHeader *pblock)
{
        uint retarget = DIFF_DGW;

        if (!TestNet()) {
            if (pindexLast->nHeight + 1 >= 34140) retarget = DIFF_DGW;
            else if (pindexLast->nHeight + 1 >= 15200) retarget = DIFF_KGW;
            else retarget = DIFF_BTC;
        } else {
            if (pindexLast->nHeight + 1 >= 256) retarget = DIFF_DGW;
            else retarget = DIFF_BTC;
        }

        // Default Bitcoin style retargeting
        if (retarget == DIFF_BTC)
        {
            unsigned int nProofOfWorkLimit = Params().ProofOfWorkLimit().GetCompact();

            // Genesis block
            if (pindexLast == NULL)
                return nProofOfWorkLimit;

            // Only change once per interval
            if ((pindexLast->nHeight+1) % nInterval != 0)
            {
                // Special difficulty rule for testnet:
                if (TestNet())
                {
                    // If the new block's timestamp is more than 2* 10 minutes
                    // then allow mining of a min-difficulty block.
                    if (pblock->nTime > pindexLast->nTime + nTargetSpacing*2)
                        return nProofOfWorkLimit;
                    else
                    {
                        // Return the last non-special-min-difficulty-rules-block
                        const CBlockIndex* pindex = pindexLast;
                        while (pindex->pprev && pindex->nHeight % nInterval != 0 && pindex->nBits == nProofOfWorkLimit)
                            pindex = pindex->pprev;
                        return pindex->nBits;
                    }
                }
                return pindexLast->nBits;
            }

            // Darkcoin: This fixes an issue where a 51% attack can change difficulty at will.
            // Go back the full period unless it's the first retarget after genesis.
            // Code courtesy of Art Forz.
            int blockstogoback = nInterval-1;
            if ((pindexLast->nHeight+1) != nInterval)
                blockstogoback = nInterval;

            // Go back by what we want to be 14 days worth of blocks
            const CBlockIndex* pindexFirst = pindexLast;
            for (int i = 0; pindexFirst && i < blockstogoback; i++)
                pindexFirst = pindexFirst->pprev;
            assert(pindexFirst);

            // Limit adjustment step
            int64_t nActualTimespan = pindexLast->GetBlockTime() - pindexFirst->GetBlockTime();
            LogPrintf("  nActualTimespan = %d  before bounds\n", nActualTimespan);
            if (nActualTimespan < nTargetTimespan/4)
                nActualTimespan = nTargetTimespan/4;
            if (nActualTimespan > nTargetTimespan*4)
                nActualTimespan = nTargetTimespan*4;

            // Retarget
            CBigNum bnNew;
            bnNew.SetCompact(pindexLast->nBits);
            bnNew *= nActualTimespan;
            bnNew /= nTargetTimespan;

            if (bnNew > Params().ProofOfWorkLimit())
                bnNew = Params().ProofOfWorkLimit();

            /// debug print
            LogPrintf("GetNextWorkRequired RETARGET\n");
            LogPrintf("nTargetTimespan = %d    nActualTimespan = %d\n", nTargetTimespan, nActualTimespan);
            LogPrintf("Before: %08x  %s\n", pindexLast->nBits, CBigNum().SetCompact(pindexLast->nBits).getuint256().ToString());
            LogPrintf("After:  %08x  %s\n", bnNew.GetCompact(), bnNew.getuint256().ToString());

            return bnNew.GetCompact();

        }

        // Retarget using Kimoto Gravity Wave
        else if (retarget == DIFF_KGW)
        {
            static const uint64_t blocksTargetSpacing = 2.5 * 60; // 2.5 minutes
            static const unsigned int timeDaySeconds = 60 * 60 * 24;
            uint64_t pastSecondsMin = timeDaySeconds * 0.025;
            uint64_t pastSecondsMax = timeDaySeconds * 7;
            uint64_t pastBlocksMin = pastSecondsMin / blocksTargetSpacing;
            uint64_t pastBlocksMax = pastSecondsMax / blocksTargetSpacing;

            return KimotoGravityWell(pindexLast, pblock, blocksTargetSpacing, pastBlocksMin, pastBlocksMax);
        }

        // Retarget using Dark Gravity Wave 3
        else if (retarget == DIFF_DGW)
        {
            return DarkGravityWave(pindexLast, pblock);
        }

        return DarkGravityWave(pindexLast, pblock);
}

bool CheckProofOfWork(uint256 hash, unsigned int nBits)
{
    CBigNum bnTarget;
    bnTarget.SetCompact(nBits);

    // Check range
    if (bnTarget <= 0 || bnTarget > Params().ProofOfWorkLimit())
        return error("CheckProofOfWork() : nBits below minimum work");

    // Check proof of work matches claimed amount
    if (hash > bnTarget.getuint256())
        return error("CheckProofOfWork() : hash doesn't match nBits");

    return true;
}

bool IsInitialBlockDownload()
{
    LOCK(cs_main);
    if (fImporting || fReindex || chainActive.Height() < Checkpoints::GetTotalBlocksEstimate())
        return true;
    static int64_t nLastUpdate;
    static CBlockIndex* pindexLastBest;
    if (chainActive.Tip() != pindexLastBest)
    {
        pindexLastBest = chainActive.Tip();
        nLastUpdate = GetTime();
    }
    return (GetTime() - nLastUpdate < 10 &&
            chainActive.Tip()->GetBlockTime() < GetTime() - 24 * 60 * 60);
}

bool fLargeWorkForkFound = false;
bool fLargeWorkInvalidChainFound = false;
CBlockIndex *pindexBestForkTip = NULL, *pindexBestForkBase = NULL;

void CheckForkWarningConditions()
{
    AssertLockHeld(cs_main);
    // Before we get past initial download, we cannot reliably alert about forks
    // (we assume we don't get stuck on a fork before the last checkpoint)
    if (IsInitialBlockDownload())
        return;

    // If our best fork is no longer within 72 blocks (+/- 12 hours if no one mines it)
    // of our head, drop it
    if (pindexBestForkTip && chainActive.Height() - pindexBestForkTip->nHeight >= 72)
        pindexBestForkTip = NULL;

    if (pindexBestForkTip || (pindexBestInvalid && pindexBestInvalid->nChainWork > chainActive.Tip()->nChainWork + (chainActive.Tip()->GetBlockWork() * 6).getuint256()))
    {
        if (!fLargeWorkForkFound)
        {
            std::string warning = std::string("'Warning: Large-work fork detected, forking after block ") +
                pindexBestForkBase->phashBlock->ToString() + std::string("'");
            CAlert::Notify(warning, true);
        }
        if (pindexBestForkTip)
        {
            LogPrintf("CheckForkWarningConditions: Warning: Large valid fork found\n  forking the chain at height %d (%s)\n  lasting to height %d (%s).\nChain state database corruption likely.\n",
                   pindexBestForkBase->nHeight, pindexBestForkBase->phashBlock->ToString(),
                   pindexBestForkTip->nHeight, pindexBestForkTip->phashBlock->ToString());
            fLargeWorkForkFound = true;
        }
        else
        {
            LogPrintf("CheckForkWarningConditions: Warning: Found invalid chain at least ~6 blocks longer than our best chain.\nChain state database corruption likely.\n");
            fLargeWorkInvalidChainFound = true;
        }
    }
    else
    {
        fLargeWorkForkFound = false;
        fLargeWorkInvalidChainFound = false;
    }
}

void CheckForkWarningConditionsOnNewFork(CBlockIndex* pindexNewForkTip)
{
    AssertLockHeld(cs_main);
    // If we are on a fork that is sufficiently large, set a warning flag
    CBlockIndex* pfork = pindexNewForkTip;
    CBlockIndex* plonger = chainActive.Tip();
    while (pfork && pfork != plonger)
    {
        while (plonger && plonger->nHeight > pfork->nHeight)
            plonger = plonger->pprev;
        if (pfork == plonger)
            break;
        pfork = pfork->pprev;
    }

    // We define a condition which we should warn the user about as a fork of at least 7 blocks
    // who's tip is within 72 blocks (+/- 12 hours if no one mines it) of ours
    // We use 7 blocks rather arbitrarily as it represents just under 10% of sustained network
    // hash rate operating on the fork.
    // or a chain that is entirely longer than ours and invalid (note that this should be detected by both)
    // We define it this way because it allows us to only store the highest fork tip (+ base) which meets
    // the 7-block condition and from this always have the most-likely-to-cause-warning fork
    if (pfork && (!pindexBestForkTip || (pindexBestForkTip && pindexNewForkTip->nHeight > pindexBestForkTip->nHeight)) &&
            pindexNewForkTip->nChainWork - pfork->nChainWork > (pfork->GetBlockWork() * 7).getuint256() &&
            chainActive.Height() - pindexNewForkTip->nHeight < 72)
    {
        pindexBestForkTip = pindexNewForkTip;
        pindexBestForkBase = pfork;
    }

    CheckForkWarningConditions();
}

// Requires cs_main.
void Misbehaving(NodeId pnode, int howmuch)
{
    if (howmuch == 0)
        return;

    CNodeState *state = State(pnode);
    if (state == NULL)
        return;

    state->nMisbehavior += howmuch;
    if (state->nMisbehavior >= GetArg("-banscore", 100))
    {
        LogPrintf("Misbehaving: %s (%d -> %d) BAN THRESHOLD EXCEEDED\n", state->name, state->nMisbehavior-howmuch, state->nMisbehavior);
        state->fShouldBan = true;
    } else
        LogPrintf("Misbehaving: %s (%d -> %d)\n", state->name, state->nMisbehavior-howmuch, state->nMisbehavior);
}

void static InvalidChainFound(CBlockIndex* pindexNew)
{
    if (!pindexBestInvalid || pindexNew->nChainWork > pindexBestInvalid->nChainWork)
    {
        pindexBestInvalid = pindexNew;
        // The current code doesn't actually read the BestInvalidWork entry in
        // the block database anymore, as it is derived from the flags in block
        // index entry. We only write it for backward compatibility.
        pblocktree->WriteBestInvalidWork(CBigNum(pindexBestInvalid->nChainWork));
        uiInterface.NotifyBlocksChanged();
    }
    LogPrintf("InvalidChainFound: invalid block=%s  height=%d  log2_work=%.8g  date=%s\n",
      pindexNew->GetBlockHash().ToString(), pindexNew->nHeight,
      log(pindexNew->nChainWork.getdouble())/log(2.0), DateTimeStrFormat("%Y-%m-%d %H:%M:%S",
      pindexNew->GetBlockTime()));
    LogPrintf("InvalidChainFound:  current best=%s  height=%d  log2_work=%.8g  date=%s\n",
      chainActive.Tip()->GetBlockHash().ToString(), chainActive.Height(), log(chainActive.Tip()->nChainWork.getdouble())/log(2.0),
      DateTimeStrFormat("%Y-%m-%d %H:%M:%S", chainActive.Tip()->GetBlockTime()));
    CheckForkWarningConditions();
}

void static InvalidBlockFound(CBlockIndex *pindex, const CValidationState &state) {
    int nDoS = 0;
    if (state.IsInvalid(nDoS)) {
        std::map<uint256, NodeId>::iterator it = mapBlockSource.find(pindex->GetBlockHash());
        if (it != mapBlockSource.end() && State(it->second)) {
            CBlockReject reject = {state.GetRejectCode(), state.GetRejectReason(), pindex->GetBlockHash()};
            State(it->second)->rejects.push_back(reject);
            if (nDoS > 0)
                Misbehaving(it->second, nDoS);
        }
    }
    if (!state.CorruptionPossible()) {
        pindex->nStatus |= BLOCK_FAILED_VALID;
        pblocktree->WriteBlockIndex(CDiskBlockIndex(pindex));
        setBlockIndexValid.erase(pindex);
        InvalidChainFound(pindex);
    }
}

void UpdateTime(CBlockHeader& block, const CBlockIndex* pindexPrev)
{
    block.nTime = max(pindexPrev->GetMedianTimePast()+1, GetAdjustedTime());

    // Updating time can change work required on testnet:
    if (TestNet())
        block.nBits = GetNextWorkRequired(pindexPrev, &block);
}

void UpdateCoins(const CTransaction& tx, CValidationState &state, CCoinsViewCache &inputs, CTxUndo &txundo, int nHeight, const uint256 &txhash)
{
    bool ret;
    // mark inputs spent
    if (!tx.IsCoinBase()) {
        BOOST_FOREACH(const CTxIn &txin, tx.vin) {
            CCoins &coins = inputs.GetCoins(txin.prevout.hash);
            CTxInUndo undo;
            ret = coins.Spend(txin.prevout, undo);
            assert(ret);
            txundo.vprevout.push_back(undo);
        }
    }

    // add outputs
    ret = inputs.SetCoins(txhash, CCoins(tx, nHeight));
    assert(ret);
}

bool CScriptCheck::operator()() const {
    const CScript &scriptSig = ptxTo->vin[nIn].scriptSig;
    if (!VerifyScript(scriptSig, scriptPubKey, *ptxTo, nIn, nFlags, nHashType))
        return error("CScriptCheck() : %s VerifySignature failed", ptxTo->GetHash().ToString());
    return true;
}

bool VerifySignature(const CCoins& txFrom, const CTransaction& txTo, unsigned int nIn, unsigned int flags, int nHashType)
{
    return CScriptCheck(txFrom, txTo, nIn, flags, nHashType)();
}

bool CheckInputs(const CTransaction& tx, CValidationState &state, CCoinsViewCache &inputs, bool fScriptChecks, unsigned int flags, std::vector<CScriptCheck> *pvChecks)
{
    if (!tx.IsCoinBase())
    {
        if (pvChecks)
            pvChecks->reserve(tx.vin.size());

        // This doesn't trigger the DoS code on purpose; if it did, it would make it easier
        // for an attacker to attempt to split the network.
        if (!inputs.HaveInputs(tx))
            return state.Invalid(error("CheckInputs() : %s inputs unavailable", tx.GetHash().ToString()));

        // While checking, GetBestBlock() refers to the parent block.
        // This is also true for mempool checks.
        CBlockIndex *pindexPrev = mapBlockIndex.find(inputs.GetBestBlock())->second;
        int nSpendHeight = pindexPrev->nHeight + 1;
        int64_t nValueIn = 0;
        int64_t nFees = 0;
        for (unsigned int i = 0; i < tx.vin.size(); i++)
        {
            const COutPoint &prevout = tx.vin[i].prevout;
            const CCoins &coins = inputs.GetCoins(prevout.hash);

            // If prev is coinbase, check that it's matured
            if (coins.IsCoinBase()) {
                if (nSpendHeight - coins.nHeight < COINBASE_MATURITY)
                    return state.Invalid(
                        error("CheckInputs() : tried to spend coinbase at depth %d", nSpendHeight - coins.nHeight),
                        REJECT_INVALID, "bad-txns-premature-spend-of-coinbase");
            }

            // Check for negative or overflow input values
            nValueIn += coins.vout[prevout.n].nValue;
            if (!MoneyRange(coins.vout[prevout.n].nValue) || !MoneyRange(nValueIn))
                return state.DoS(100, error("CheckInputs() : txin values out of range"),
                                 REJECT_INVALID, "bad-txns-inputvalues-outofrange");

        }

        if (nValueIn < tx.GetValueOut())
            return state.DoS(100, error("CheckInputs() : %s value in < value out", tx.GetHash().ToString()),
                             REJECT_INVALID, "bad-txns-in-belowout");

        // Tally transaction fees
        int64_t nTxFee = nValueIn - tx.GetValueOut();
        if (nTxFee < 0)
            return state.DoS(100, error("CheckInputs() : %s nTxFee < 0", tx.GetHash().ToString()),
                             REJECT_INVALID, "bad-txns-fee-negative");
        nFees += nTxFee;
        if (!MoneyRange(nFees))
            return state.DoS(100, error("CheckInputs() : nFees out of range"),
                             REJECT_INVALID, "bad-txns-fee-outofrange");

        // The first loop above does all the inexpensive checks.
        // Only if ALL inputs pass do we perform expensive ECDSA signature checks.
        // Helps prevent CPU exhaustion attacks.

        // Skip ECDSA signature verification when connecting blocks
        // before the last block chain checkpoint. This is safe because block merkle hashes are
        // still computed and checked, and any change will be caught at the next checkpoint.
        if (fScriptChecks) {
            for (unsigned int i = 0; i < tx.vin.size(); i++) {
                const COutPoint &prevout = tx.vin[i].prevout;
                const CCoins &coins = inputs.GetCoins(prevout.hash);

                // Verify signature
                CScriptCheck check(coins, tx, i, flags, 0);
                if (pvChecks) {
                    pvChecks->push_back(CScriptCheck());
                    check.swap(pvChecks->back());
                } else if (!check()) {
                    if (flags & SCRIPT_VERIFY_STRICTENC) {
                        // For now, check whether the failure was caused by non-canonical
                        // encodings or not; if so, don't trigger DoS protection.
                        CScriptCheck check(coins, tx, i, flags & (~SCRIPT_VERIFY_STRICTENC), 0);
                        if (check())
                            return state.Invalid(false, REJECT_NONSTANDARD, "non-canonical");
                    }
                    return state.DoS(100,false, REJECT_NONSTANDARD, "non-canonical");
                }
            }
        }
    }

    return true;
}

bool DisconnectBlock(CBlock& block, CValidationState& state, CBlockIndex* pindex, CCoinsViewCache& view, bool* pfClean)
{
    assert(pindex->GetBlockHash() == view.GetBestBlock());

    if (pfClean)
        *pfClean = false;

    bool fClean = true;

    CBlockUndo blockUndo;
    CDiskBlockPos pos = pindex->GetUndoPos();
    if (pos.IsNull())
        return error("DisconnectBlock() : no undo data available");
    if (!blockUndo.ReadFromDisk(pos, pindex->pprev->GetBlockHash()))
        return error("DisconnectBlock() : failure reading undo data");

    if (blockUndo.vtxundo.size() + 1 != block.vtx.size())
        return error("DisconnectBlock() : block and undo data inconsistent");

    // undo transactions in reverse order
    for (int i = block.vtx.size() - 1; i >= 0; i--) {
        const CTransaction &tx = block.vtx[i];
        uint256 hash = tx.GetHash();

        // Check that all outputs are available and match the outputs in the block itself
        // exactly. Note that transactions with only provably unspendable outputs won't
        // have outputs available even in the block itself, so we handle that case
        // specially with outsEmpty.
        CCoins outsEmpty;
        CCoins &outs = view.HaveCoins(hash) ? view.GetCoins(hash) : outsEmpty;
        outs.ClearUnspendable();

        CCoins outsBlock = CCoins(tx, pindex->nHeight);
        // The CCoins serialization does not serialize negative numbers.
        // No network rules currently depend on the version here, so an inconsistency is harmless
        // but it must be corrected before txout nversion ever influences a network rule.
        if (outsBlock.nVersion < 0)
            outs.nVersion = outsBlock.nVersion;
        if (outs != outsBlock)
            fClean = fClean && error("DisconnectBlock() : added transaction mismatch? database corrupted");

        // remove outputs
        outs = CCoins();

        // restore inputs
        if (i > 0) { // not coinbases
            const CTxUndo &txundo = blockUndo.vtxundo[i-1];
            if (txundo.vprevout.size() != tx.vin.size())
                return error("DisconnectBlock() : transaction and undo data inconsistent");
            for (unsigned int j = tx.vin.size(); j-- > 0;) {
                const COutPoint &out = tx.vin[j].prevout;
                const CTxInUndo &undo = txundo.vprevout[j];
                CCoins coins;
                view.GetCoins(out.hash, coins); // this can fail if the prevout was already entirely spent
                if (undo.nHeight != 0) {
                    // undo data contains height: this is the last output of the prevout tx being spent
                    if (!coins.IsPruned())
                        fClean = fClean && error("DisconnectBlock() : undo data overwriting existing transaction");
                    coins = CCoins();
                    coins.fCoinBase = undo.fCoinBase;
                    coins.nHeight = undo.nHeight;
                    coins.nVersion = undo.nVersion;
                } else {
                    if (coins.IsPruned())
                        fClean = fClean && error("DisconnectBlock() : undo data adding output to missing transaction");
                }
                if (coins.IsAvailable(out.n))
                    fClean = fClean && error("DisconnectBlock() : undo data overwriting existing output");
                if (coins.vout.size() < out.n+1)
                    coins.vout.resize(out.n+1);
                coins.vout[out.n] = undo.txout;
                if (!view.SetCoins(out.hash, coins))
                    return error("DisconnectBlock() : cannot restore coin inputs");
            }
        }
    }

    // move best block pointer to prevout block
    view.SetBestBlock(pindex->pprev->GetBlockHash());

    if (pfClean) {
        *pfClean = fClean;
        return true;
    } else {
        return fClean;
    }
}


/*
    DisconnectBlockAndInputs

    Remove conflicting blocks for successful InstantX transaction locks
    This should be very rare (Probably will never happen)
*/
bool DisconnectBlockAndInputs(CValidationState &state, CTransaction txLock)
{
/*    // All modifications to the coin state will be done in this cache.
    // Only when all have succeeded, we push it to pcoinsTip.
    CCoinsViewCache view(*pcoinsTip, true);

    CBlockIndex* BlockReading = chainActive.Tip();
    CBlockIndex* pindexNew = NULL;

    int HeightMin = chainActive.Tip()->nHeight-5;
    bool foundConflictingTx = false;

    //remove anything conflicting in the memory pool
    mempool.removeConflicts(txLock);

    // List of what to disconnect (typically nothing)
    vector<CBlockIndex*> vDisconnect;

    for (unsigned int i = 1; BlockReading && BlockReading->nHeight > 0 && !foundConflictingTx; i++) {
        vDisconnect.push_back(BlockReading);
        pindexNew = BlockReading->pprev; //new best block

        CBlock block;
        if (!block.ReadFromDisk(BlockReading))
            return state.Abort(_("Failed to read block"));

        // Queue memory transactions to resurrect.
        // We only do this for blocks after the last checkpoint (reorganisation before that
        // point should only happen with -reindex/-loadblock, or a misbehaving peer.
        BOOST_FOREACH(const CTransaction& tx, block.vtx){
            if (!tx.IsCoinBase() && BlockReading->nHeight > HeightMin){
                BOOST_FOREACH(const CTxIn& in1, txLock.vin){
                    BOOST_FOREACH(const CTxIn& in2, tx.vin){
                        if(in1 == in2) foundConflictingTx = true;
                    }
                }
            }
        }

        if (BlockReading->pprev == NULL) { assert(BlockReading); break; }
        BlockReading = BlockReading->pprev;
    }

    if(!foundConflictingTx) {
        LogPrintf("DisconnectBlockAndInputs: Can't find a conflicting transaction to inputs\n");
        return false;
    }

    if (vDisconnect.size() > 0) {
        LogPrintf("REORGANIZE: Disconnect Conflicting Blocks %"PRIszu" blocks; %s..\n", vDisconnect.size(), pindexNew->GetBlockHash().ToString().c_str());
        BOOST_FOREACH(CBlockIndex* pindex, vDisconnect) {
            LogPrintf(" -- disconnect %s\n", pindex->GetBlockHash().ToString().c_str());
        }
    }

    // Disconnect shorter branch
    vector<CTransaction> vResurrect;
    BOOST_FOREACH(CBlockIndex* pindex, vDisconnect) {
        CBlock block;
        if (!block.ReadFromDisk(pindex))
            return state.Abort(_("Failed to read block"));
        int64 nStart = GetTimeMicros();
        if (!block.DisconnectBlock(state, pindex, view))
            return error("DisconnectBlockAndInputs/SetBestBlock() : DisconnectBlock %s failed", pindex->GetBlockHash().ToString().c_str());
        if (fBenchmark)
            LogPrintf("- Disconnect: %.2fms\n", (GetTimeMicros() - nStart) * 0.001);

        // Queue memory transactions to resurrect.
        // We only do this for blocks after the last checkpoint (reorganisation before that
        // point should only happen with -reindex/-loadblock, or a misbehaving peer.
        BOOST_FOREACH(const CTransaction& tx, block.vtx){
            if (!tx.IsCoinBase() && pindex->nHeight > HeightMin){
                bool isConflict = false;
                BOOST_FOREACH(const CTxIn& in1, txLock.vin){
                    BOOST_FOREACH(const CTxIn& in2, tx.vin){
                        if(in1 != in2) isConflict = true;
                    }
                }
                if(!isConflict) vResurrect.push_back(tx);
            }
        }

    }

    // Make sure it's successfully written to disk before changing memory structure
    bool fIsInitialDownload = IsInitialBlockDownload();
    if (!fIsInitialDownload || pcoinsTip->GetCacheSize() > nCoinCacheSize) {
        // Typical CCoins structures on disk are around 100 bytes in size.
        // Pushing a new one to the database can cause it to be written
        // twice (once in the log, and once in the tables). This is already
        // an overestimation, as most will delete an existing entry or
        // overwrite one. Still, use a conservative safety factor of 2.
        if (!CheckDiskSpace(100 * 2 * 2 * pcoinsTip->GetCacheSize()))
            return state.Error();
        FlushBlockFile();
        pblocktree->Sync();
        if (!pcoinsTip->Flush())
            return state.Abort(_("Failed to write to coin database"));
    }

    // At this point, all changes have been done to the database.
    // Proceed by updating the memory structures.

    // Disconnect shorter branch
    BOOST_FOREACH(CBlockIndex* pindex, vDisconnect)
        if (pindex->pprev)
            pindex->pprev->pnext = NULL;

    // Resurrect memory transactions that were in the disconnected branch
    BOOST_FOREACH(CTransaction& tx, vResurrect) {
        // ignore validation errors in resurrected transactions
        CValidationState stateDummy;
        if (!tx.AcceptToMemoryPool(stateDummy, true, false))
            mempool.remove(tx, true);
    }

    // Update best block in wallet (so we can detect restored wallets)
    if ((pindexNew->nHeight % 20160) == 0 || (!fIsInitialDownload && (pindexNew->nHeight % 144) == 0))
    {
        const CBlockLocator locator(pindexNew);
        ::SetBestChain(locator);
    }

    // New best block
    hashBestChain = pindexNew->GetBlockHash();
    chainActive.Tip() = pindexNew;
    pblockindexFBBHLast = NULL;
    chainActive.Tip()->nHeight = chainActive.Tip()->nHeight;
    nBestChainWork = pindexNew->nChainWork;
    nTimeBestReceived = GetTime();
    nTransactionsUpdated++;
    LogPrintf("DisconnectBlockAndInputs / SetBestChain: new best=%s  height=%d  log2_work=%.8g  tx=%lu  date=%s progress=%f\n",
      hashBestChain.ToString().c_str(), chainActive.Tip()->nHeight, log(nBestChainWork.getdouble())/log(2.0), (unsigned long)pindexNew->nChainTx,
      DateTimeStrFormat("%Y-%m-%d %H:%M:%S", chainActive.Tip()->GetBlockTime()).c_str(),
      Checkpoints::GuessVerificationProgress(chainActive.Tip()));

    // Check the version of the last 100 blocks to see if we need to upgrade:
    if (!fIsInitialDownload)
    {
        int nUpgraded = 0;
        const CBlockIndex* pindex = chainActive.Tip();
        for (int i = 0; i < 100 && pindex != NULL; i++)
        {
            if (pindex->nVersion > CBlock::CURRENT_VERSION)
                ++nUpgraded;
            pindex = pindex->pprev;
        }
        if (nUpgraded > 0)
            LogPrintf("DisconnectBlockAndInputs/SetBestChain: %d of last 100 blocks above version %d\n", nUpgraded, CBlock::CURRENT_VERSION);
        if (nUpgraded > 100/2)
            // strMiscWarning is read by GetWarnings(), called by Qt and the JSON-RPC code to warn the user:
            strMiscWarning = _("Warning: This version is obsolete, upgrade required!");
    }

    std::string strCmd = GetArg("-blocknotify", "");

    if (!fIsInitialDownload && !strCmd.empty())
    {
        boost::replace_all(strCmd, "%s", hashBestChain.GetHex());
        boost::thread t(runCommand, strCmd); // thread runs free
    }
*/
    return true;
}

void static FlushBlockFile(bool fFinalize = false)
{
    LOCK(cs_LastBlockFile);

    CDiskBlockPos posOld(nLastBlockFile, 0);

    FILE *fileOld = OpenBlockFile(posOld);
    if (fileOld) {
        if (fFinalize)
            TruncateFile(fileOld, infoLastBlockFile.nSize);
        FileCommit(fileOld);
        fclose(fileOld);
    }

    fileOld = OpenUndoFile(posOld);
    if (fileOld) {
        if (fFinalize)
            TruncateFile(fileOld, infoLastBlockFile.nUndoSize);
        FileCommit(fileOld);
        fclose(fileOld);
    }
}

bool FindUndoPos(CValidationState &state, int nFile, CDiskBlockPos &pos, unsigned int nAddSize);

static CCheckQueue<CScriptCheck> scriptcheckqueue(128);

void ThreadScriptCheck() {
    RenameThread("darkcoin-scriptch");
    scriptcheckqueue.Thread();
}

bool ConnectBlock(CBlock& block, CValidationState& state, CBlockIndex* pindex, CCoinsViewCache& view, bool fJustCheck)
{
    AssertLockHeld(cs_main);
    // Check it again in case a previous version let a bad block in
    if (!CheckBlock(block, state, !fJustCheck, !fJustCheck))
        return false;

    // verify that the view's current state corresponds to the previous block
    uint256 hashPrevBlock = pindex->pprev == NULL ? uint256(0) : pindex->pprev->GetBlockHash();
    assert(hashPrevBlock == view.GetBestBlock());

    // Special case for the genesis block, skipping connection of its transactions
    // (its coinbase is unspendable)
    if (block.GetHash() == Params().HashGenesisBlock()) {
        view.SetBestBlock(pindex->GetBlockHash());
        return true;
    }

    bool fScriptChecks = pindex->nHeight >= Checkpoints::GetTotalBlocksEstimate();

    // Do not allow blocks that contain transactions which 'overwrite' older transactions,
    // unless those are already completely spent.
    // If such overwrites are allowed, coinbases and transactions depending upon those
    // can be duplicated to remove the ability to spend the first instance -- even after
    // being sent to another address.
    // See BIP30 and http://r6.ca/blog/20120206T005236Z.html for more information.
    // This logic is not necessary for memory pool transactions, as AcceptToMemoryPool
    // already refuses previously-known transaction ids entirely.
    // This rule was originally applied all blocks whose timestamp was after March 15, 2012, 0:00 UTC.
    // Now that the whole chain is irreversibly beyond that time it is applied to all blocks except the
    // two in the chain that violate it. This prevents exploiting the issue against nodes in their
    // initial block download.
    bool fEnforceBIP30 = (!pindex->phashBlock) || // Enforce on CreateNewBlock invocations which don't have a hash.
                          !((pindex->nHeight==91842 && pindex->GetBlockHash() == uint256("0x00000000000a4d0a398161ffc163c503763b1f4360639393e0e4c8e300e0caec")) ||
                           (pindex->nHeight==91880 && pindex->GetBlockHash() == uint256("0x00000000000743f190a18c5577a3c2d2a1f610ae9601ac046a38084ccb7cd721")));
    if (fEnforceBIP30) {
        for (unsigned int i = 0; i < block.vtx.size(); i++) {
            uint256 hash = block.GetTxHash(i);
            if (view.HaveCoins(hash) && !view.GetCoins(hash).IsPruned())
                return state.DoS(100, error("ConnectBlock() : tried to overwrite transaction"),
                                 REJECT_INVALID, "bad-txns-BIP30");
        }
    }

    // BIP16 didn't become active until Apr 1 2012
    int64_t nBIP16SwitchTime = 1333238400;
    bool fStrictPayToScriptHash = (pindex->nTime >= nBIP16SwitchTime);

    unsigned int flags = SCRIPT_VERIFY_NOCACHE |
                         (fStrictPayToScriptHash ? SCRIPT_VERIFY_P2SH : SCRIPT_VERIFY_NONE);

    CBlockUndo blockundo;

    CCheckQueueControl<CScriptCheck> control(fScriptChecks && nScriptCheckThreads ? &scriptcheckqueue : NULL);

    int64_t nStart = GetTimeMicros();
    int64_t nFees = 0;
    int nInputs = 0;
    unsigned int nSigOps = 0;
    CDiskTxPos pos(pindex->GetBlockPos(), GetSizeOfCompactSize(block.vtx.size()));
    std::vector<std::pair<uint256, CDiskTxPos> > vPos;
    vPos.reserve(block.vtx.size());
    for (unsigned int i = 0; i < block.vtx.size(); i++)
    {
        const CTransaction &tx = block.vtx[i];

        nInputs += tx.vin.size();
        nSigOps += GetLegacySigOpCount(tx);
        if (nSigOps > MAX_BLOCK_SIGOPS)
            return state.DoS(100, error("ConnectBlock() : too many sigops"),
                             REJECT_INVALID, "bad-blk-sigops");

        if (!tx.IsCoinBase())
        {
            if (!view.HaveInputs(tx))
                return state.DoS(100, error("ConnectBlock() : inputs missing/spent"),
                                 REJECT_INVALID, "bad-txns-inputs-missingorspent");

            if (fStrictPayToScriptHash)
            {
                // Add in sigops done by pay-to-script-hash inputs;
                // this is to prevent a "rogue miner" from creating
                // an incredibly-expensive-to-validate block.
                nSigOps += GetP2SHSigOpCount(tx, view);
                if (nSigOps > MAX_BLOCK_SIGOPS)
                    return state.DoS(100, error("ConnectBlock() : too many sigops"),
                                     REJECT_INVALID, "bad-blk-sigops");
            }

            nFees += view.GetValueIn(tx)-tx.GetValueOut();

            std::vector<CScriptCheck> vChecks;
            if (!CheckInputs(tx, state, view, fScriptChecks, flags, nScriptCheckThreads ? &vChecks : NULL))
                return false;
            control.Add(vChecks);
        }

        CTxUndo txundo;
        UpdateCoins(tx, state, view, txundo, pindex->nHeight, block.GetTxHash(i));
        if (!tx.IsCoinBase())
            blockundo.vtxundo.push_back(txundo);

        vPos.push_back(std::make_pair(block.GetTxHash(i), pos));
        pos.nTxOffset += ::GetSerializeSize(tx, SER_DISK, CLIENT_VERSION);
    }
    int64_t nTime = GetTimeMicros() - nStart;
    if (fBenchmark)
        LogPrintf("- Connect %u transactions: %.2fms (%.3fms/tx, %.3fms/txin)\n", (unsigned)block.vtx.size(), 0.001 * nTime, 0.001 * nTime / block.vtx.size(), nInputs <= 1 ? 0 : 0.001 * nTime / (nInputs-1));

    if (block.vtx[0].GetValueOut() > GetBlockValue(pindex->pprev->nBits, pindex->pprev->nHeight, nFees))
        return state.DoS(100,
                         error("ConnectBlock() : coinbase pays too much (actual=%d vs limit=%d)",
                               block.vtx[0].GetValueOut(), GetBlockValue(pindex->pprev->nBits, pindex->pprev->nHeight, nFees)),
                               REJECT_INVALID, "bad-cb-amount");

    if (!control.Wait())
        return state.DoS(100, false);
    int64_t nTime2 = GetTimeMicros() - nStart;
    if (fBenchmark)
        LogPrintf("- Verify %u txins: %.2fms (%.3fms/txin)\n", nInputs - 1, 0.001 * nTime2, nInputs <= 1 ? 0 : 0.001 * nTime2 / (nInputs-1));

    if (fJustCheck)
        return true;

    // Write undo information to disk
    if (pindex->GetUndoPos().IsNull() || (pindex->nStatus & BLOCK_VALID_MASK) < BLOCK_VALID_SCRIPTS)
    {
        if (pindex->GetUndoPos().IsNull()) {
            CDiskBlockPos pos;
            if (!FindUndoPos(state, pindex->nFile, pos, ::GetSerializeSize(blockundo, SER_DISK, CLIENT_VERSION) + 40))
                return error("ConnectBlock() : FindUndoPos failed");
            if (!blockundo.WriteToDisk(pos, pindex->pprev->GetBlockHash()))
                return state.Abort(_("Failed to write undo data"));

            // update nUndoPos in block index
            pindex->nUndoPos = pos.nPos;
            pindex->nStatus |= BLOCK_HAVE_UNDO;
        }

        pindex->nStatus = (pindex->nStatus & ~BLOCK_VALID_MASK) | BLOCK_VALID_SCRIPTS;

        CDiskBlockIndex blockindex(pindex);
        if (!pblocktree->WriteBlockIndex(blockindex))
            return state.Abort(_("Failed to write block index"));
    }

    if (fTxIndex)
        if (!pblocktree->WriteTxIndex(vPos))
            return state.Abort(_("Failed to write transaction index"));

    // add this block to the view's block chain
    bool ret;
    ret = view.SetBestBlock(pindex->GetBlockHash());
    assert(ret);

    // Watch for transactions paying to me
    for (unsigned int i = 0; i < block.vtx.size(); i++)
        g_signals.SyncTransaction(block.GetTxHash(i), block.vtx[i], &block);

    return true;
}

// Update the on-disk chain state.
bool static WriteChainState(CValidationState &state) {
    static int64_t nLastWrite = 0;
    if (!IsInitialBlockDownload() || pcoinsTip->GetCacheSize() > nCoinCacheSize || GetTimeMicros() > nLastWrite + 600*1000000) {
        // Typical CCoins structures on disk are around 100 bytes in size.
        // Pushing a new one to the database can cause it to be written
        // twice (once in the log, and once in the tables). This is already
        // an overestimation, as most will delete an existing entry or
        // overwrite one. Still, use a conservative safety factor of 2.
        if (!CheckDiskSpace(100 * 2 * 2 * pcoinsTip->GetCacheSize()))
            return state.Error("out of disk space");
        FlushBlockFile();
        pblocktree->Sync();
        if (!pcoinsTip->Flush())
            return state.Abort(_("Failed to write to coin database"));
        nLastWrite = GetTimeMicros();
    }
    return true;
}

// Update chainActive and related internal data structures.
void static UpdateTip(CBlockIndex *pindexNew) {
    chainActive.SetTip(pindexNew);

    // Update best block in wallet (so we can detect restored wallets)
    bool fIsInitialDownload = IsInitialBlockDownload();
    if ((chainActive.Height() % 20160) == 0 || (!fIsInitialDownload && (chainActive.Height() % 144) == 0))
        g_signals.SetBestChain(chainActive.GetLocator());

    // New best block
    nTimeBestReceived = GetTime();
    mempool.AddTransactionsUpdated(1);
    LogPrintf("UpdateTip: new best=%s  height=%d  log2_work=%.8g  tx=%lu  date=%s progress=%f\n",
      chainActive.Tip()->GetBlockHash().ToString(), chainActive.Height(), log(chainActive.Tip()->nChainWork.getdouble())/log(2.0), (unsigned long)chainActive.Tip()->nChainTx,
      DateTimeStrFormat("%Y-%m-%d %H:%M:%S", chainActive.Tip()->GetBlockTime()),
      Checkpoints::GuessVerificationProgress(chainActive.Tip()));

    // Check the version of the last 100 blocks to see if we need to upgrade:
    if (!fIsInitialDownload)
    {
        int nUpgraded = 0;
        const CBlockIndex* pindex = chainActive.Tip();
        for (int i = 0; i < 100 && pindex != NULL; i++)
        {
            if (pindex->nVersion > CBlock::CURRENT_VERSION)
                ++nUpgraded;
            pindex = pindex->pprev;
        }
        if (nUpgraded > 0)
            LogPrintf("SetBestChain: %d of last 100 blocks above version %d\n", nUpgraded, (int)CBlock::CURRENT_VERSION);
        if (nUpgraded > 100/2)
            // strMiscWarning is read by GetWarnings(), called by Qt and the JSON-RPC code to warn the user:
            strMiscWarning = _("Warning: This version is obsolete, upgrade required!");
    }
}

// Disconnect chainActive's tip.
bool static DisconnectTip(CValidationState &state) {
    CBlockIndex *pindexDelete = chainActive.Tip();
    assert(pindexDelete);
    mempool.check(pcoinsTip);
    // Read block from disk.
    CBlock block;
    if (!ReadBlockFromDisk(block, pindexDelete))
        return state.Abort(_("Failed to read block"));
    // Apply the block atomically to the chain state.
    int64_t nStart = GetTimeMicros();
    {
        CCoinsViewCache view(*pcoinsTip, true);
        if (!DisconnectBlock(block, state, pindexDelete, view))
            return error("DisconnectTip() : DisconnectBlock %s failed", pindexDelete->GetBlockHash().ToString());
        assert(view.Flush());
    }
    if (fBenchmark)
        LogPrintf("- Disconnect: %.2fms\n", (GetTimeMicros() - nStart) * 0.001);
    // Write the chain state to disk, if necessary.
    if (!WriteChainState(state))
        return false;
    // Resurrect mempool transactions from the disconnected block.
    BOOST_FOREACH(const CTransaction &tx, block.vtx) {
        // ignore validation errors in resurrected transactions
        list<CTransaction> removed;
        CValidationState stateDummy;
        if (!tx.IsCoinBase())
            if (!AcceptToMemoryPool(mempool, stateDummy, tx, false, NULL))
                mempool.remove(tx, removed, true);
    }
    mempool.check(pcoinsTip);
    // Update chainActive and related variables.
    UpdateTip(pindexDelete->pprev);
    // Let wallets know transactions went from 1-confirmed to
    // 0-confirmed or conflicted:
    BOOST_FOREACH(const CTransaction &tx, block.vtx) {
        SyncWithWallets(tx.GetHash(), tx, NULL);
    }
    return true;
}

// Connect a new block to chainActive.
bool static ConnectTip(CValidationState &state, CBlockIndex *pindexNew) {
    assert(pindexNew->pprev == chainActive.Tip());
    mempool.check(pcoinsTip);
    // Read block from disk.
    CBlock block;
    if (!ReadBlockFromDisk(block, pindexNew))
        return state.Abort(_("Failed to read block"));
    // Apply the block atomically to the chain state.
    int64_t nStart = GetTimeMicros();
    {
        CCoinsViewCache view(*pcoinsTip, true);
        CInv inv(MSG_BLOCK, pindexNew->GetBlockHash());
        if (!ConnectBlock(block, state, pindexNew, view)) {
            if (state.IsInvalid())
                InvalidBlockFound(pindexNew, state);
            return error("ConnectTip() : ConnectBlock %s failed", pindexNew->GetBlockHash().ToString());
        }
        mapBlockSource.erase(inv.hash);
        assert(view.Flush());
    }
    if (fBenchmark)
        LogPrintf("- Connect: %.2fms\n", (GetTimeMicros() - nStart) * 0.001);
    // Write the chain state to disk, if necessary.
    if (!WriteChainState(state))
        return false;
    // Remove conflicting transactions from the mempool.
    list<CTransaction> txConflicted;
    BOOST_FOREACH(const CTransaction &tx, block.vtx) {
        list<CTransaction> unused;
        mempool.remove(tx, unused);
        mempool.removeConflicts(tx, txConflicted);
    }
    mempool.check(pcoinsTip);
    // Update chainActive & related variables.
    UpdateTip(pindexNew);
    // Tell wallet about transactions that went from mempool
    // to conflicted:
    BOOST_FOREACH(const CTransaction &tx, txConflicted) {
        SyncWithWallets(tx.GetHash(), tx, NULL);
    }
    // ... and about transactions that got confirmed:
    BOOST_FOREACH(const CTransaction &tx, block.vtx) {
        SyncWithWallets(tx.GetHash(), tx, &block);
    }
    return true;
}

// Make chainMostWork correspond to the chain with the most work in it, that isn't
// known to be invalid (it's however far from certain to be valid).
void static FindMostWorkChain() {
    CBlockIndex *pindexNew = NULL;

    // In case the current best is invalid, do not consider it.
    while (chainMostWork.Tip() && (chainMostWork.Tip()->nStatus & BLOCK_FAILED_MASK)) {
        setBlockIndexValid.erase(chainMostWork.Tip());
        chainMostWork.SetTip(chainMostWork.Tip()->pprev);
    }

    do {
        // Find the best candidate header.
        {
            std::set<CBlockIndex*, CBlockIndexWorkComparator>::reverse_iterator it = setBlockIndexValid.rbegin();
            if (it == setBlockIndexValid.rend())
                return;
            pindexNew = *it;
        }

        // Check whether all blocks on the path between the currently active chain and the candidate are valid.
        // Just going until the active chain is an optimization, as we know all blocks in it are valid already.
        CBlockIndex *pindexTest = pindexNew;
        bool fInvalidAncestor = false;
        while (pindexTest && !chainActive.Contains(pindexTest)) {
            if (pindexTest->nStatus & BLOCK_FAILED_MASK) {
                // Candidate has an invalid ancestor, remove entire chain from the set.
                if (pindexBestInvalid == NULL || pindexNew->nChainWork > pindexBestInvalid->nChainWork)
                    pindexBestInvalid = pindexNew;                CBlockIndex *pindexFailed = pindexNew;
                while (pindexTest != pindexFailed) {
                    pindexFailed->nStatus |= BLOCK_FAILED_CHILD;
                    setBlockIndexValid.erase(pindexFailed);
                    pindexFailed = pindexFailed->pprev;
                }
                fInvalidAncestor = true;
                break;
            }
            pindexTest = pindexTest->pprev;
        }
        if (fInvalidAncestor)
            continue;

        break;
    } while(true);

    // Check whether it's actually an improvement.
    if (chainMostWork.Tip() && !CBlockIndexWorkComparator()(chainMostWork.Tip(), pindexNew))
        return;

    // We have a new best.
    chainMostWork.SetTip(pindexNew);
}

// Try to activate to the most-work chain (thereby connecting it).
bool ActivateBestChain(CValidationState &state) {
    LOCK(cs_main);
    CBlockIndex *pindexOldTip = chainActive.Tip();
    bool fComplete = false;
    while (!fComplete) {
        FindMostWorkChain();
        fComplete = true;

        // Check whether we have something to do.
        if (chainMostWork.Tip() == NULL) break;

        // Disconnect active blocks which are no longer in the best chain.
        while (chainActive.Tip() && !chainMostWork.Contains(chainActive.Tip())) {
            if (!DisconnectTip(state))
                return false;
        }

        // Connect new blocks.
        while (!chainActive.Contains(chainMostWork.Tip())) {
            CBlockIndex *pindexConnect = chainMostWork[chainActive.Height() + 1];
            if (!ConnectTip(state, pindexConnect)) {
                if (state.IsInvalid()) {
                    // The block violates a consensus rule.
                    if (!state.CorruptionPossible())
                        InvalidChainFound(chainMostWork.Tip());
                    fComplete = false;
                    state = CValidationState();
                    break;
                } else {
                    // A system error occurred (disk space, database error, ...).
                    return false;
                }
            }
        }
    }

    if (chainActive.Tip() != pindexOldTip) {
        std::string strCmd = GetArg("-blocknotify", "");
        if (!IsInitialBlockDownload() && !strCmd.empty())
        {
            boost::replace_all(strCmd, "%s", chainActive.Tip()->GetBlockHash().GetHex());
            boost::thread t(runCommand, strCmd); // thread runs free
        }
    }

    return true;
}

bool AddToBlockIndex(CBlock& block, CValidationState& state, const CDiskBlockPos& pos)
{
    // Check for duplicate
    uint256 hash = block.GetHash();
    if (mapBlockIndex.count(hash))
        return state.Invalid(error("AddToBlockIndex() : %s already exists", hash.ToString()), 0, "duplicate");

    // Construct new block index object
    CBlockIndex* pindexNew = new CBlockIndex(block);
    assert(pindexNew);
    {
         LOCK(cs_nBlockSequenceId);
         pindexNew->nSequenceId = nBlockSequenceId++;
    }
    map<uint256, CBlockIndex*>::iterator mi = mapBlockIndex.insert(make_pair(hash, pindexNew)).first;
    pindexNew->phashBlock = &((*mi).first);
    map<uint256, CBlockIndex*>::iterator miPrev = mapBlockIndex.find(block.hashPrevBlock);
    if (miPrev != mapBlockIndex.end())
    {
        pindexNew->pprev = (*miPrev).second;
        pindexNew->nHeight = pindexNew->pprev->nHeight + 1;
    }
    pindexNew->nTx = block.vtx.size();
    pindexNew->nChainWork = (pindexNew->pprev ? pindexNew->pprev->nChainWork : 0) + pindexNew->GetBlockWork().getuint256();
    pindexNew->nChainTx = (pindexNew->pprev ? pindexNew->pprev->nChainTx : 0) + pindexNew->nTx;
    pindexNew->nFile = pos.nFile;
    pindexNew->nDataPos = pos.nPos;
    pindexNew->nUndoPos = 0;
    pindexNew->nStatus = BLOCK_VALID_TRANSACTIONS | BLOCK_HAVE_DATA;
    setBlockIndexValid.insert(pindexNew);

    if (!pblocktree->WriteBlockIndex(CDiskBlockIndex(pindexNew)))
        return state.Abort(_("Failed to write block index"));

    // New best?
    if (!ActivateBestChain(state))
        return false;

    LOCK(cs_main);
    if (pindexNew == chainActive.Tip())
    {
        // Clear fork warning if its no longer applicable
        CheckForkWarningConditions();
        // Notify UI to display prev block's coinbase if it was ours
        static uint256 hashPrevBestCoinBase;
        g_signals.UpdatedTransaction(hashPrevBestCoinBase);
        hashPrevBestCoinBase = block.GetTxHash(0);
    } else
        CheckForkWarningConditionsOnNewFork(pindexNew);

    if (!pblocktree->Flush())
        return state.Abort(_("Failed to sync block index"));

    uiInterface.NotifyBlocksChanged();
    return true;
}


bool FindBlockPos(CValidationState &state, CDiskBlockPos &pos, unsigned int nAddSize, unsigned int nHeight, uint64_t nTime, bool fKnown = false)
{
    bool fUpdatedLast = false;

    LOCK(cs_LastBlockFile);

    if (fKnown) {
        if (nLastBlockFile != pos.nFile) {
            nLastBlockFile = pos.nFile;
            infoLastBlockFile.SetNull();
            pblocktree->ReadBlockFileInfo(nLastBlockFile, infoLastBlockFile);
            fUpdatedLast = true;
        }
    } else {
        while (infoLastBlockFile.nSize + nAddSize >= MAX_BLOCKFILE_SIZE) {
            LogPrintf("Leaving block file %i: %s\n", nLastBlockFile, infoLastBlockFile.ToString());
            FlushBlockFile(true);
            nLastBlockFile++;
            infoLastBlockFile.SetNull();
            pblocktree->ReadBlockFileInfo(nLastBlockFile, infoLastBlockFile); // check whether data for the new file somehow already exist; can fail just fine
            fUpdatedLast = true;
        }
        pos.nFile = nLastBlockFile;
        pos.nPos = infoLastBlockFile.nSize;
    }

    infoLastBlockFile.nSize += nAddSize;
    infoLastBlockFile.AddBlock(nHeight, nTime);

    if (!fKnown) {
        unsigned int nOldChunks = (pos.nPos + BLOCKFILE_CHUNK_SIZE - 1) / BLOCKFILE_CHUNK_SIZE;
        unsigned int nNewChunks = (infoLastBlockFile.nSize + BLOCKFILE_CHUNK_SIZE - 1) / BLOCKFILE_CHUNK_SIZE;
        if (nNewChunks > nOldChunks) {
            if (CheckDiskSpace(nNewChunks * BLOCKFILE_CHUNK_SIZE - pos.nPos)) {
                FILE *file = OpenBlockFile(pos);
                if (file) {
                    LogPrintf("Pre-allocating up to position 0x%x in blk%05u.dat\n", nNewChunks * BLOCKFILE_CHUNK_SIZE, pos.nFile);
                    AllocateFileRange(file, pos.nPos, nNewChunks * BLOCKFILE_CHUNK_SIZE - pos.nPos);
                    fclose(file);
                }
            }
            else
                return state.Error("out of disk space");
        }
    }

    if (!pblocktree->WriteBlockFileInfo(nLastBlockFile, infoLastBlockFile))
        return state.Abort(_("Failed to write file info"));
    if (fUpdatedLast)
        pblocktree->WriteLastBlockFile(nLastBlockFile);

    return true;
}

bool FindUndoPos(CValidationState &state, int nFile, CDiskBlockPos &pos, unsigned int nAddSize)
{
    pos.nFile = nFile;

    LOCK(cs_LastBlockFile);

    unsigned int nNewSize;
    if (nFile == nLastBlockFile) {
        pos.nPos = infoLastBlockFile.nUndoSize;
        nNewSize = (infoLastBlockFile.nUndoSize += nAddSize);
        if (!pblocktree->WriteBlockFileInfo(nLastBlockFile, infoLastBlockFile))
            return state.Abort(_("Failed to write block info"));
    } else {
        CBlockFileInfo info;
        if (!pblocktree->ReadBlockFileInfo(nFile, info))
            return state.Abort(_("Failed to read block info"));
        pos.nPos = info.nUndoSize;
        nNewSize = (info.nUndoSize += nAddSize);
        if (!pblocktree->WriteBlockFileInfo(nFile, info))
            return state.Abort(_("Failed to write block info"));
    }

    unsigned int nOldChunks = (pos.nPos + UNDOFILE_CHUNK_SIZE - 1) / UNDOFILE_CHUNK_SIZE;
    unsigned int nNewChunks = (nNewSize + UNDOFILE_CHUNK_SIZE - 1) / UNDOFILE_CHUNK_SIZE;
    if (nNewChunks > nOldChunks) {
        if (CheckDiskSpace(nNewChunks * UNDOFILE_CHUNK_SIZE - pos.nPos)) {
            FILE *file = OpenUndoFile(pos);
            if (file) {
                LogPrintf("Pre-allocating up to position 0x%x in rev%05u.dat\n", nNewChunks * UNDOFILE_CHUNK_SIZE, pos.nFile);
                AllocateFileRange(file, pos.nPos, nNewChunks * UNDOFILE_CHUNK_SIZE - pos.nPos);
                fclose(file);
            }
        }
        else
            return state.Error("out of disk space");
    }

    return true;
}


bool CheckBlock(const CBlock& block, CValidationState& state, bool fCheckPOW, bool fCheckMerkleRoot)
{
    // These are checks that are independent of context
    // that can be verified before saving an orphan block.

    // Size limits
    if (block.vtx.empty() || block.vtx.size() > MAX_BLOCK_SIZE || ::GetSerializeSize(block, SER_NETWORK, PROTOCOL_VERSION) > MAX_BLOCK_SIZE)
        return state.DoS(100, error("CheckBlock() : size limits failed"),
                         REJECT_INVALID, "bad-blk-length");

    // Check proof of work matches claimed amount
    if (fCheckPOW && !CheckProofOfWork(block.GetHash(), block.nBits))
        return state.DoS(50, error("CheckBlock() : proof of work failed"),
                         REJECT_INVALID, "high-hash");

    // Check timestamp
    if (block.GetBlockTime() > GetAdjustedTime() + 2 * 60 * 60)
        return state.Invalid(error("CheckBlock() : block timestamp too far in the future"),
                             REJECT_INVALID, "time-too-new");

    // First transaction must be coinbase, the rest must not be
    if (block.vtx.empty() || !block.vtx[0].IsCoinBase())
        return state.DoS(100, error("CheckBlock() : first tx is not coinbase"),
                         REJECT_INVALID, "bad-cb-missing");
    for (unsigned int i = 1; i < block.vtx.size(); i++)
        if (block.vtx[i].IsCoinBase())
            return state.DoS(100, error("CheckBlock() : more than one coinbase"),
                             REJECT_INVALID, "bad-cb-multiple");

    bool MasternodePayments = false;

    if(Params().NetworkID() == CChainParams::TESTNET){
        if(block.nTime > START_MASTERNODE_PAYMENTS_TESTNET) MasternodePayments = true;
    } else {
        if(block.nTime > START_MASTERNODE_PAYMENTS) MasternodePayments = true;
    }

    if(MasternodePayments)
    {
        LOCK2(cs_main, mempool.cs);

<<<<<<< HEAD
        if (block.GetHash() != Params().HashGenesisBlock()) {
            if(chainActive.Tip()->GetBlockHash() == block.hashPrevBlock){
                int64_t masternodePaymentAmount = GetMasternodePayment(chainActive.Tip()->nHeight+1, block.vtx[0].GetValueOut());
                bool fIsInitialDownload = IsInitialBlockDownload();

                // If we don't already have its previous block, skip masternode payment step
                if (!fIsInitialDownload && chainActive.Tip() != NULL)
=======
        CBlockIndex *pindex = chainActive.Tip();
        if(pindex != NULL){
            if(pindex->GetBlockHash() == block.hashPrevBlock){
                int64_t masternodePaymentAmount = GetMasternodePayment(pindex->nHeight+1, block.vtx[0].GetValueOut());
                bool fIsInitialDownload = IsInitialBlockDownload();

                // If we don't already have its previous block, skip masternode payment step
                if (!fIsInitialDownload && pindex != NULL)
>>>>>>> 31ca8ad5
                {
                    bool foundPaymentAmount = false;
                    bool foundPayee = false;

                    CScript payee;
                    if(!masternodePayments.GetBlockPayee(chainActive.Tip()->nHeight+1, payee) || payee == CScript()){
                        foundPayee = true; //doesn't require a specific payee
                    }

                    for (unsigned int i = 0; i < block.vtx[0].vout.size(); i++) {
                        if(block.vtx[0].vout[i].nValue == masternodePaymentAmount )
                            foundPaymentAmount = true;
                        if(block.vtx[0].vout[i].scriptPubKey == payee )
                            foundPayee = true;
                    }

                    if(!foundPaymentAmount || !foundPayee) {
                        CTxDestination address1;
                        ExtractDestination(payee, address1);
                        CBitcoinAddress address2(address1);

                        LogPrintf("CheckBlock() : Couldn't find masternode payment(%d|%d) or payee(%d|%s) nHeight %d. \n", foundPaymentAmount, masternodePaymentAmount, foundPayee, address2.ToString().c_str(), chainActive.Tip()->nHeight+1);
<<<<<<< HEAD
                        return state.DoS(100, error("CheckBlock() : Couldn't find masternode payment or payee"));
=======
                        if(!TestNet()) return state.DoS(100, error("CheckBlock() : Couldn't find masternode payment or payee"));
>>>>>>> 31ca8ad5
                    }
                }
            } else {
                LogPrintf("CheckBlock() : Skipping masternode payment check - nHeight %d Hash %s\n", chainActive.Tip()->nHeight+1, block.GetHash().ToString().c_str());
            }
        }
    }


    // Check transactions
    BOOST_FOREACH(const CTransaction& tx, block.vtx)
        if (!CheckTransaction(tx, state))
            return error("CheckBlock() : CheckTransaction failed");

    // Build the merkle tree already. We need it anyway later, and it makes the
    // block cache the transaction hashes, which means they don't need to be
    // recalculated many times during this block's validation.
    block.BuildMerkleTree();

    // Check for duplicate txids. This is caught by ConnectInputs(),
    // but catching it earlier avoids a potential DoS attack:
    set<uint256> uniqueTx;
    for (unsigned int i = 0; i < block.vtx.size(); i++) {
        uniqueTx.insert(block.GetTxHash(i));
    }
    if (uniqueTx.size() != block.vtx.size())
        return state.DoS(100, error("CheckBlock() : duplicate transaction"),
                         REJECT_INVALID, "bad-txns-duplicate", true);

    unsigned int nSigOps = 0;
    BOOST_FOREACH(const CTransaction& tx, block.vtx)
    {
        nSigOps += GetLegacySigOpCount(tx);
    }
    if (nSigOps > MAX_BLOCK_SIGOPS)
        return state.DoS(100, error("CheckBlock() : out-of-bounds SigOpCount"),
                         REJECT_INVALID, "bad-blk-sigops", true);

    // Check merkle root
    if (fCheckMerkleRoot && block.hashMerkleRoot != block.vMerkleTree.back())
        return state.DoS(100, error("CheckBlock() : hashMerkleRoot mismatch"),
                         REJECT_INVALID, "bad-txnmrklroot", true);

    return true;
}

bool AcceptBlock(CBlock& block, CValidationState& state, CDiskBlockPos* dbp)
{
    AssertLockHeld(cs_main);
    // Check for duplicate
    uint256 hash = block.GetHash();
    if (mapBlockIndex.count(hash))
        return state.Invalid(error("AcceptBlock() : block already in mapBlockIndex"), 0, "duplicate");

    // Get prev block index
    CBlockIndex* pindexPrev = NULL;
    int nHeight = 0;
    if (hash != Params().HashGenesisBlock()) {
        map<uint256, CBlockIndex*>::iterator mi = mapBlockIndex.find(block.hashPrevBlock);
        if (mi == mapBlockIndex.end())
            return state.DoS(10, error("AcceptBlock() : prev block not found"), 0, "bad-prevblk");
        pindexPrev = (*mi).second;
        nHeight = pindexPrev->nHeight+1;

        if(TestNet()) {
            if (block.nBits != GetNextWorkRequired(pindexPrev, &block))
                return state.DoS(100, error("AcceptBlock() : incorrect proof of work"),
                                 REJECT_INVALID, "bad-diffbits");
        } else {
            // Check proof of work (Here for the architecture issues with DGW v1 and v2)
            if(nHeight <= 68589){
                unsigned int nBitsNext = GetNextWorkRequired(pindexPrev, &block);
                double n1 = ConvertBitsToDouble(block.nBits);
                double n2 = ConvertBitsToDouble(nBitsNext);

                if (abs(n1-n2) > n1*0.5)
                    return state.DoS(100, error("AcceptBlock() : incorrect proof of work (DGW pre-fork) - %f", abs(n1-n2)),
                                    REJECT_INVALID, "bad-diffbits");
            } else {
                if (block.nBits != GetNextWorkRequired(pindexPrev, &block))
                    return state.DoS(100, error("AcceptBlock() : incorrect proof of work"),
                                    REJECT_INVALID, "bad-diffbits");
            }
        }

        // Check timestamp against prev
        if (block.GetBlockTime() <= pindexPrev->GetMedianTimePast())
            return state.Invalid(error("AcceptBlock() : block's timestamp is too early"),
                                 REJECT_INVALID, "time-too-old");

        // Check that all transactions are finalized
        BOOST_FOREACH(const CTransaction& tx, block.vtx)
            if (!IsFinalTx(tx, nHeight, block.GetBlockTime()))
                return state.DoS(10, error("AcceptBlock() : contains a non-final transaction"),
                                 REJECT_INVALID, "bad-txns-nonfinal");

        // Check that the block chain matches the known block chain up to a checkpoint
        if (!Checkpoints::CheckBlock(nHeight, hash))
            return state.DoS(100, error("AcceptBlock() : rejected by checkpoint lock-in at %d", nHeight),
                             REJECT_CHECKPOINT, "checkpoint mismatch");

        // Don't accept any forks from the main chain prior to last checkpoint
        CBlockIndex* pcheckpoint = Checkpoints::GetLastCheckpoint(mapBlockIndex);
        if (pcheckpoint && nHeight < pcheckpoint->nHeight)
            return state.DoS(100, error("AcceptBlock() : forked chain older than last checkpoint (height %d)", nHeight));

        // Reject block.nVersion=1 blocks when 95% (75% on testnet) of the network has upgraded:
        if (block.nVersion < 2)
        {
            if ((!TestNet() && CBlockIndex::IsSuperMajority(2, pindexPrev, 950, 1000)) ||
                (TestNet() && CBlockIndex::IsSuperMajority(2, pindexPrev, 75, 100)))
            {
                return state.Invalid(error("AcceptBlock() : rejected nVersion=1 block"),
                                     REJECT_OBSOLETE, "bad-version");
            }
        }
        // Enforce block.nVersion=2 rule that the coinbase starts with serialized block height
        if (block.nVersion >= 2)
        {
            // if 750 of the last 1,000 blocks are version 2 or greater (51/100 if testnet):
            if ((!TestNet() && CBlockIndex::IsSuperMajority(2, pindexPrev, 750, 1000)) ||
                (TestNet() && CBlockIndex::IsSuperMajority(2, pindexPrev, 51, 100)))
            {
                CScript expect = CScript() << nHeight;
                if (block.vtx[0].vin[0].scriptSig.size() < expect.size() ||
                    !std::equal(expect.begin(), expect.end(), block.vtx[0].vin[0].scriptSig.begin()))
                    return state.DoS(100, error("AcceptBlock() : block height mismatch in coinbase"),
                                     REJECT_INVALID, "bad-cb-height");
            }
        }
    }

    // Write block to history file
    try {
        unsigned int nBlockSize = ::GetSerializeSize(block, SER_DISK, CLIENT_VERSION);
        CDiskBlockPos blockPos;
        if (dbp != NULL)
            blockPos = *dbp;
        if (!FindBlockPos(state, blockPos, nBlockSize+8, nHeight, block.nTime, dbp != NULL))
            return error("AcceptBlock() : FindBlockPos failed");
        if (dbp == NULL)
            if (!WriteBlockToDisk(block, blockPos))
                return state.Abort(_("Failed to write block"));
        if (!AddToBlockIndex(block, state, blockPos))
            return error("AcceptBlock() : AddToBlockIndex failed");
    } catch(std::runtime_error &e) {
        return state.Abort(_("System error: ") + e.what());
    }

    // Relay inventory, but don't relay old inventory during initial block download
    int nBlockEstimate = Checkpoints::GetTotalBlocksEstimate();
    if (chainActive.Tip()->GetBlockHash() == hash)
    {
        LOCK(cs_vNodes);
        BOOST_FOREACH(CNode* pnode, vNodes)
            if (chainActive.Height() > (pnode->nStartingHeight != -1 ? pnode->nStartingHeight - 2000 : nBlockEstimate))
                pnode->PushInventory(CInv(MSG_BLOCK, hash));
    }

    return true;
}

bool CBlockIndex::IsSuperMajority(int minVersion, const CBlockIndex* pstart, unsigned int nRequired, unsigned int nToCheck)
{
    unsigned int nFound = 0;
    for (unsigned int i = 0; i < nToCheck && nFound < nRequired && pstart != NULL; i++)
    {
        if (pstart->nVersion >= minVersion)
            ++nFound;
        pstart = pstart->pprev;
    }
    return (nFound >= nRequired);
}

int64_t CBlockIndex::GetMedianTime() const
{
    AssertLockHeld(cs_main);
    const CBlockIndex* pindex = this;
    for (int i = 0; i < nMedianTimeSpan/2; i++)
    {
        if (!chainActive.Next(pindex))
            return GetBlockTime();
        pindex = chainActive.Next(pindex);
    }
    return pindex->GetMedianTimePast();
}

void PushGetBlocks(CNode* pnode, CBlockIndex* pindexBegin, uint256 hashEnd)
{
    AssertLockHeld(cs_main);
    // Filter out duplicate requests
    if (pindexBegin == pnode->pindexLastGetBlocksBegin && hashEnd == pnode->hashLastGetBlocksEnd)
        return;
    pnode->pindexLastGetBlocksBegin = pindexBegin;
    pnode->hashLastGetBlocksEnd = hashEnd;

    pnode->PushMessage("getblocks", chainActive.GetLocator(pindexBegin), hashEnd);
}

bool ProcessBlock(CValidationState &state, CNode* pfrom, CBlock* pblock, CDiskBlockPos *dbp)
{
    AssertLockHeld(cs_main);

    // Check for duplicate
    uint256 hash = pblock->GetHash();
    if (mapBlockIndex.count(hash))
        return state.Invalid(error("ProcessBlock() : already have block %d %s", mapBlockIndex[hash]->nHeight, hash.ToString()), 0, "duplicate");
    if (mapOrphanBlocks.count(hash))
        return state.Invalid(error("ProcessBlock() : already have block (orphan) %s", hash.ToString()), 0, "duplicate");

    // Preliminary checks
    if (!CheckBlock(*pblock, state))
        return error("ProcessBlock() : CheckBlock FAILED");

    CBlockIndex* pcheckpoint = Checkpoints::GetLastCheckpoint(mapBlockIndex);
    if (pcheckpoint && pblock->hashPrevBlock != (chainActive.Tip() ? chainActive.Tip()->GetBlockHash() : uint256(0)))
    {
        // Extra checks to prevent "fill up memory by spamming with bogus blocks"
        int64_t deltaTime = pblock->GetBlockTime() - pcheckpoint->nTime;
        if (deltaTime < 0)
        {
            return state.DoS(100, error("ProcessBlock() : block with timestamp before last checkpoint"),
                             REJECT_CHECKPOINT, "time-too-old");
        }
        CBigNum bnNewBlock;
        bnNewBlock.SetCompact(pblock->nBits);
        CBigNum bnRequired;
        bnRequired.SetCompact(ComputeMinWork(pcheckpoint->nBits, deltaTime));
        if (bnNewBlock > bnRequired)
        {
            return state.DoS(100, error("ProcessBlock() : block with too little proof-of-work"),
                             REJECT_INVALID, "bad-diffbits");
        }
    }


    // If we don't already have its previous block, shunt it off to holding area until we get it
    if (pblock->hashPrevBlock != 0 && !mapBlockIndex.count(pblock->hashPrevBlock))
    {
        LogPrintf("ProcessBlock: ORPHAN BLOCK %lu, prev=%s\n", (unsigned long)mapOrphanBlocks.size(), pblock->hashPrevBlock.ToString());

        // Accept orphans as long as there is a node to request its parents from
        if (pfrom) {
            PruneOrphanBlocks();
            COrphanBlock* pblock2 = new COrphanBlock();
            {
                CDataStream ss(SER_DISK, CLIENT_VERSION);
                ss << *pblock;
                pblock2->vchBlock = std::vector<unsigned char>(ss.begin(), ss.end());
            }
            pblock2->hashBlock = hash;
            pblock2->hashPrev = pblock->hashPrevBlock;
            mapOrphanBlocks.insert(make_pair(hash, pblock2));
            mapOrphanBlocksByPrev.insert(make_pair(pblock2->hashPrev, pblock2));

            // Ask this guy to fill in what we're missing
            PushGetBlocks(pfrom, chainActive.Tip(), GetOrphanRoot(hash));
        }
        return true;
    }

    // Store to disk
    if (!AcceptBlock(*pblock, state, dbp))
        return error("ProcessBlock() : AcceptBlock FAILED");

    // Recursively process any orphan blocks that depended on this one
    vector<uint256> vWorkQueue;
    vWorkQueue.push_back(hash);
    for (unsigned int i = 0; i < vWorkQueue.size(); i++)
    {
        uint256 hashPrev = vWorkQueue[i];
        for (multimap<uint256, COrphanBlock*>::iterator mi = mapOrphanBlocksByPrev.lower_bound(hashPrev);
             mi != mapOrphanBlocksByPrev.upper_bound(hashPrev);
             ++mi)
        {
            CBlock block;
            {
                CDataStream ss(mi->second->vchBlock, SER_DISK, CLIENT_VERSION);
                ss >> block;
            }
            block.BuildMerkleTree();
            // Use a dummy CValidationState so someone can't setup nodes to counter-DoS based on orphan resolution (that is, feeding people an invalid block based on LegitBlockX in order to get anyone relaying LegitBlockX banned)
            CValidationState stateDummy;
            if (AcceptBlock(block, stateDummy))
                vWorkQueue.push_back(mi->second->hashBlock);
            mapOrphanBlocks.erase(mi->second->hashBlock);
            delete mi->second;
        }
        mapOrphanBlocksByPrev.erase(hashPrev);
    }

    LogPrintf("ProcessBlock: ACCEPTED\n");
    return true;
}








CMerkleBlock::CMerkleBlock(const CBlock& block, CBloomFilter& filter)
{
    header = block.GetBlockHeader();

    vector<bool> vMatch;
    vector<uint256> vHashes;

    vMatch.reserve(block.vtx.size());
    vHashes.reserve(block.vtx.size());

    for (unsigned int i = 0; i < block.vtx.size(); i++)
    {
        uint256 hash = block.vtx[i].GetHash();
        if (filter.IsRelevantAndUpdate(block.vtx[i], hash))
        {
            vMatch.push_back(true);
            vMatchedTxn.push_back(make_pair(i, hash));
        }
        else
            vMatch.push_back(false);
        vHashes.push_back(hash);
    }

    txn = CPartialMerkleTree(vHashes, vMatch);
}








uint256 CPartialMerkleTree::CalcHash(int height, unsigned int pos, const std::vector<uint256> &vTxid) {
    if (height == 0) {
        // hash at height 0 is the txids themself
        return vTxid[pos];
    } else {
        // calculate left hash
        uint256 left = CalcHash(height-1, pos*2, vTxid), right;
        // calculate right hash if not beyong the end of the array - copy left hash otherwise1
        if (pos*2+1 < CalcTreeWidth(height-1))
            right = CalcHash(height-1, pos*2+1, vTxid);
        else
            right = left;
        // combine subhashes
        return Hash(BEGIN(left), END(left), BEGIN(right), END(right));
    }
}

void CPartialMerkleTree::TraverseAndBuild(int height, unsigned int pos, const std::vector<uint256> &vTxid, const std::vector<bool> &vMatch) {
    // determine whether this node is the parent of at least one matched txid
    bool fParentOfMatch = false;
    for (unsigned int p = pos << height; p < (pos+1) << height && p < nTransactions; p++)
        fParentOfMatch |= vMatch[p];
    // store as flag bit
    vBits.push_back(fParentOfMatch);
    if (height==0 || !fParentOfMatch) {
        // if at height 0, or nothing interesting below, store hash and stop
        vHash.push_back(CalcHash(height, pos, vTxid));
    } else {
        // otherwise, don't store any hash, but descend into the subtrees
        TraverseAndBuild(height-1, pos*2, vTxid, vMatch);
        if (pos*2+1 < CalcTreeWidth(height-1))
            TraverseAndBuild(height-1, pos*2+1, vTxid, vMatch);
    }
}

uint256 CPartialMerkleTree::TraverseAndExtract(int height, unsigned int pos, unsigned int &nBitsUsed, unsigned int &nHashUsed, std::vector<uint256> &vMatch) {
    if (nBitsUsed >= vBits.size()) {
        // overflowed the bits array - failure
        fBad = true;
        return 0;
    }
    bool fParentOfMatch = vBits[nBitsUsed++];
    if (height==0 || !fParentOfMatch) {
        // if at height 0, or nothing interesting below, use stored hash and do not descend
        if (nHashUsed >= vHash.size()) {
            // overflowed the hash array - failure
            fBad = true;
            return 0;
        }
        const uint256 &hash = vHash[nHashUsed++];
        if (height==0 && fParentOfMatch) // in case of height 0, we have a matched txid
            vMatch.push_back(hash);
        return hash;
    } else {
        // otherwise, descend into the subtrees to extract matched txids and hashes
        uint256 left = TraverseAndExtract(height-1, pos*2, nBitsUsed, nHashUsed, vMatch), right;
        if (pos*2+1 < CalcTreeWidth(height-1))
            right = TraverseAndExtract(height-1, pos*2+1, nBitsUsed, nHashUsed, vMatch);
        else
            right = left;
        // and combine them before returning
        return Hash(BEGIN(left), END(left), BEGIN(right), END(right));
    }
}

CPartialMerkleTree::CPartialMerkleTree(const std::vector<uint256> &vTxid, const std::vector<bool> &vMatch) : nTransactions(vTxid.size()), fBad(false) {
    // reset state
    vBits.clear();
    vHash.clear();

    // calculate height of tree
    int nHeight = 0;
    while (CalcTreeWidth(nHeight) > 1)
        nHeight++;

    // traverse the partial tree
    TraverseAndBuild(nHeight, 0, vTxid, vMatch);
}

CPartialMerkleTree::CPartialMerkleTree() : nTransactions(0), fBad(true) {}

uint256 CPartialMerkleTree::ExtractMatches(std::vector<uint256> &vMatch) {
    vMatch.clear();
    // An empty set will not work
    if (nTransactions == 0)
        return 0;
    // check for excessively high numbers of transactions
    if (nTransactions > MAX_BLOCK_SIZE / 60) // 60 is the lower bound for the size of a serialized CTransaction
        return 0;
    // there can never be more hashes provided than one for every txid
    if (vHash.size() > nTransactions)
        return 0;
    // there must be at least one bit per node in the partial tree, and at least one node per hash
    if (vBits.size() < vHash.size())
        return 0;
    // calculate height of tree
    int nHeight = 0;
    while (CalcTreeWidth(nHeight) > 1)
        nHeight++;
    // traverse the partial tree
    unsigned int nBitsUsed = 0, nHashUsed = 0;
    uint256 hashMerkleRoot = TraverseAndExtract(nHeight, 0, nBitsUsed, nHashUsed, vMatch);
    // verify that no problems occured during the tree traversal
    if (fBad)
        return 0;
    // verify that all bits were consumed (except for the padding caused by serializing it as a byte sequence)
    if ((nBitsUsed+7)/8 != (vBits.size()+7)/8)
        return 0;
    // verify that all hashes were consumed
    if (nHashUsed != vHash.size())
        return 0;
    return hashMerkleRoot;
}







bool AbortNode(const std::string &strMessage) {
    strMiscWarning = strMessage;
    LogPrintf("*** %s\n", strMessage);
    uiInterface.ThreadSafeMessageBox(strMessage, "", CClientUIInterface::MSG_ERROR);
    StartShutdown();
    return false;
}

bool CheckDiskSpace(uint64_t nAdditionalBytes)
{
    uint64_t nFreeBytesAvailable = filesystem::space(GetDataDir()).available;

    // Check for nMinDiskSpace bytes (currently 50MB)
    if (nFreeBytesAvailable < nMinDiskSpace + nAdditionalBytes)
        return AbortNode(_("Error: Disk space is low!"));

    return true;
}

FILE* OpenDiskFile(const CDiskBlockPos &pos, const char *prefix, bool fReadOnly)
{
    if (pos.IsNull())
        return NULL;
    boost::filesystem::path path = GetDataDir() / "blocks" / strprintf("%s%05u.dat", prefix, pos.nFile);
    boost::filesystem::create_directories(path.parent_path());
    FILE* file = fopen(path.string().c_str(), "rb+");
    if (!file && !fReadOnly)
        file = fopen(path.string().c_str(), "wb+");
    if (!file) {
        LogPrintf("Unable to open file %s\n", path.string());
        return NULL;
    }
    if (pos.nPos) {
        if (fseek(file, pos.nPos, SEEK_SET)) {
            LogPrintf("Unable to seek to position %u of %s\n", pos.nPos, path.string());
            fclose(file);
            return NULL;
        }
    }
    return file;
}

FILE* OpenBlockFile(const CDiskBlockPos &pos, bool fReadOnly) {
    return OpenDiskFile(pos, "blk", fReadOnly);
}

FILE* OpenUndoFile(const CDiskBlockPos &pos, bool fReadOnly) {
    return OpenDiskFile(pos, "rev", fReadOnly);
}

CBlockIndex * InsertBlockIndex(uint256 hash)
{
    if (hash == 0)
        return NULL;

    // Return existing
    map<uint256, CBlockIndex*>::iterator mi = mapBlockIndex.find(hash);
    if (mi != mapBlockIndex.end())
        return (*mi).second;

    // Create new
    CBlockIndex* pindexNew = new CBlockIndex();
    if (!pindexNew)
        throw runtime_error("LoadBlockIndex() : new CBlockIndex failed");
    mi = mapBlockIndex.insert(make_pair(hash, pindexNew)).first;
    pindexNew->phashBlock = &((*mi).first);

    return pindexNew;
}

bool static LoadBlockIndexDB()
{
    if (!pblocktree->LoadBlockIndexGuts())
        return false;

    boost::this_thread::interruption_point();

    // Calculate nChainWork
    vector<pair<int, CBlockIndex*> > vSortedByHeight;
    vSortedByHeight.reserve(mapBlockIndex.size());
    BOOST_FOREACH(const PAIRTYPE(uint256, CBlockIndex*)& item, mapBlockIndex)
    {
        CBlockIndex* pindex = item.second;
        vSortedByHeight.push_back(make_pair(pindex->nHeight, pindex));
    }
    sort(vSortedByHeight.begin(), vSortedByHeight.end());
    BOOST_FOREACH(const PAIRTYPE(int, CBlockIndex*)& item, vSortedByHeight)
    {
        CBlockIndex* pindex = item.second;
        pindex->nChainWork = (pindex->pprev ? pindex->pprev->nChainWork : 0) + pindex->GetBlockWork().getuint256();
        pindex->nChainTx = (pindex->pprev ? pindex->pprev->nChainTx : 0) + pindex->nTx;
        if ((pindex->nStatus & BLOCK_VALID_MASK) >= BLOCK_VALID_TRANSACTIONS && !(pindex->nStatus & BLOCK_FAILED_MASK))
            setBlockIndexValid.insert(pindex);
        if (pindex->nStatus & BLOCK_FAILED_MASK && (!pindexBestInvalid || pindex->nChainWork > pindexBestInvalid->nChainWork))
            pindexBestInvalid = pindex;
    }

    // Load block file info
    pblocktree->ReadLastBlockFile(nLastBlockFile);
    LogPrintf("LoadBlockIndexDB(): last block file = %i\n", nLastBlockFile);
    if (pblocktree->ReadBlockFileInfo(nLastBlockFile, infoLastBlockFile))
        LogPrintf("LoadBlockIndexDB(): last block file info: %s\n", infoLastBlockFile.ToString());

    // Check whether we need to continue reindexing
    bool fReindexing = false;
    pblocktree->ReadReindexing(fReindexing);
    fReindex |= fReindexing;

    // Check whether we have a transaction index
    pblocktree->ReadFlag("txindex", fTxIndex);
    LogPrintf("LoadBlockIndexDB(): transaction index %s\n", fTxIndex ? "enabled" : "disabled");

    // Load pointer to end of best chain
    std::map<uint256, CBlockIndex*>::iterator it = mapBlockIndex.find(pcoinsTip->GetBestBlock());
    if (it == mapBlockIndex.end())
        return true;
    chainActive.SetTip(it->second);
    LogPrintf("LoadBlockIndexDB(): hashBestChain=%s height=%d date=%s progress=%f\n",
        chainActive.Tip()->GetBlockHash().ToString(), chainActive.Height(),
        DateTimeStrFormat("%Y-%m-%d %H:%M:%S", chainActive.Tip()->GetBlockTime()),
        Checkpoints::GuessVerificationProgress(chainActive.Tip()));

    return true;
}

bool VerifyDB(int nCheckLevel, int nCheckDepth)
{
    LOCK(cs_main);
    if (chainActive.Tip() == NULL || chainActive.Tip()->pprev == NULL)
        return true;

    // Verify blocks in the best chain
    if (nCheckDepth <= 0)
        nCheckDepth = 1000000000; // suffices until the year 19000
    if (nCheckDepth > chainActive.Height())
        nCheckDepth = chainActive.Height();
    nCheckLevel = std::max(0, std::min(4, nCheckLevel));
    LogPrintf("Verifying last %i blocks at level %i\n", nCheckDepth, nCheckLevel);
    CCoinsViewCache coins(*pcoinsTip, true);
    CBlockIndex* pindexState = chainActive.Tip();
    CBlockIndex* pindexFailure = NULL;
    int nGoodTransactions = 0;
    CValidationState state;
    for (CBlockIndex* pindex = chainActive.Tip(); pindex && pindex->pprev; pindex = pindex->pprev)
    {
        boost::this_thread::interruption_point();
        if (pindex->nHeight < chainActive.Height()-nCheckDepth)
            break;
        CBlock block;
        // check level 0: read from disk
        if (!ReadBlockFromDisk(block, pindex))
            return error("VerifyDB() : *** ReadBlockFromDisk failed at %d, hash=%s", pindex->nHeight, pindex->GetBlockHash().ToString());
        // check level 1: verify block validity
        if (nCheckLevel >= 1 && !CheckBlock(block, state))
            return error("VerifyDB() : *** found bad block at %d, hash=%s\n", pindex->nHeight, pindex->GetBlockHash().ToString());
        // check level 2: verify undo validity
        if (nCheckLevel >= 2 && pindex) {
            CBlockUndo undo;
            CDiskBlockPos pos = pindex->GetUndoPos();
            if (!pos.IsNull()) {
                if (!undo.ReadFromDisk(pos, pindex->pprev->GetBlockHash()))
                    return error("VerifyDB() : *** found bad undo data at %d, hash=%s\n", pindex->nHeight, pindex->GetBlockHash().ToString());
            }
        }
        // check level 3: check for inconsistencies during memory-only disconnect of tip blocks
        if (nCheckLevel >= 3 && pindex == pindexState && (coins.GetCacheSize() + pcoinsTip->GetCacheSize()) <= 2*nCoinCacheSize + 32000) {
            bool fClean = true;
            if (!DisconnectBlock(block, state, pindex, coins, &fClean))
                return error("VerifyDB() : *** irrecoverable inconsistency in block data at %d, hash=%s", pindex->nHeight, pindex->GetBlockHash().ToString());
            pindexState = pindex->pprev;
            if (!fClean) {
                nGoodTransactions = 0;
                pindexFailure = pindex;
            } else
                nGoodTransactions += block.vtx.size();
        }
    }
    if (pindexFailure)
        return error("VerifyDB() : *** coin database inconsistencies found (last %i blocks, %i good transactions before that)\n", chainActive.Height() - pindexFailure->nHeight + 1, nGoodTransactions);

    // check level 4: try reconnecting blocks
    if (nCheckLevel >= 4) {
        CBlockIndex *pindex = pindexState;
        while (pindex != chainActive.Tip()) {
            boost::this_thread::interruption_point();
            pindex = chainActive.Next(pindex);
            CBlock block;
            if (!ReadBlockFromDisk(block, pindex))
                return error("VerifyDB() : *** ReadBlockFromDisk failed at %d, hash=%s", pindex->nHeight, pindex->GetBlockHash().ToString());
            if (!ConnectBlock(block, state, pindex, coins))
                return error("VerifyDB() : *** found unconnectable block at %d, hash=%s", pindex->nHeight, pindex->GetBlockHash().ToString());
        }
    }

    LogPrintf("No coin database inconsistencies in last %i blocks (%i transactions)\n", chainActive.Height() - pindexState->nHeight, nGoodTransactions);

    return true;
}

void UnloadBlockIndex()
{
    mapBlockIndex.clear();
    setBlockIndexValid.clear();
    chainActive.SetTip(NULL);
    pindexBestInvalid = NULL;
}

bool LoadBlockIndex()
{
    // Load block index from databases
    if (!fReindex && !LoadBlockIndexDB())
        return false;
    return true;
}


bool InitBlockIndex() {
    LOCK(cs_main);
    // Check whether we're already initialized
    if (chainActive.Genesis() != NULL)
        return true;

    // Use the provided setting for -txindex in the new database
    fTxIndex = GetBoolArg("-txindex", false);
    pblocktree->WriteFlag("txindex", fTxIndex);
    LogPrintf("Initializing databases...\n");

    // Only add the genesis block if not reindexing (in which case we reuse the one already on disk)
    if (!fReindex) {
        try {
            CBlock &block = const_cast<CBlock&>(Params().GenesisBlock());
            // Start new block file
            unsigned int nBlockSize = ::GetSerializeSize(block, SER_DISK, CLIENT_VERSION);
            CDiskBlockPos blockPos;
            CValidationState state;
            if (!FindBlockPos(state, blockPos, nBlockSize+8, 0, block.nTime))
                return error("LoadBlockIndex() : FindBlockPos failed");
            if (!WriteBlockToDisk(block, blockPos))
                return error("LoadBlockIndex() : writing genesis block to disk failed");
            if (!AddToBlockIndex(block, state, blockPos))
                return error("LoadBlockIndex() : genesis block not accepted");
        } catch(std::runtime_error &e) {
            return error("LoadBlockIndex() : failed to initialize block database: %s", e.what());
        }
    }

    return true;
}



void PrintBlockTree()
{
    AssertLockHeld(cs_main);
    // pre-compute tree structure
    map<CBlockIndex*, vector<CBlockIndex*> > mapNext;
    for (map<uint256, CBlockIndex*>::iterator mi = mapBlockIndex.begin(); mi != mapBlockIndex.end(); ++mi)
    {
        CBlockIndex* pindex = (*mi).second;
        mapNext[pindex->pprev].push_back(pindex);
        // test
        //while (rand() % 3 == 0)
        //    mapNext[pindex->pprev].push_back(pindex);
    }

    vector<pair<int, CBlockIndex*> > vStack;
    vStack.push_back(make_pair(0, chainActive.Genesis()));

    int nPrevCol = 0;
    while (!vStack.empty())
    {
        int nCol = vStack.back().first;
        CBlockIndex* pindex = vStack.back().second;
        vStack.pop_back();

        // print split or gap
        if (nCol > nPrevCol)
        {
            for (int i = 0; i < nCol-1; i++)
                LogPrintf("| ");
            LogPrintf("|\\\n");
        }
        else if (nCol < nPrevCol)
        {
            for (int i = 0; i < nCol; i++)
                LogPrintf("| ");
            LogPrintf("|\n");
       }
        nPrevCol = nCol;

        // print columns
        for (int i = 0; i < nCol; i++)
            LogPrintf("| ");

        // print item
        CBlock block;
        ReadBlockFromDisk(block, pindex);
        LogPrintf("%d (blk%05u.dat:0x%x)  %s  tx %u\n",
            pindex->nHeight,
            pindex->GetBlockPos().nFile, pindex->GetBlockPos().nPos,
            DateTimeStrFormat("%Y-%m-%d %H:%M:%S", block.GetBlockTime()),
            block.vtx.size());

        // put the main time-chain first
        vector<CBlockIndex*>& vNext = mapNext[pindex];
        for (unsigned int i = 0; i < vNext.size(); i++)
        {
            if (chainActive.Next(vNext[i]))
            {
                swap(vNext[0], vNext[i]);
                break;
            }
        }

        // iterate children
        for (unsigned int i = 0; i < vNext.size(); i++)
            vStack.push_back(make_pair(nCol+i, vNext[i]));
    }
}

bool LoadExternalBlockFile(FILE* fileIn, CDiskBlockPos *dbp)
{
    int64_t nStart = GetTimeMillis();

    int nLoaded = 0;
    try {
        CBufferedFile blkdat(fileIn, 2*MAX_BLOCK_SIZE, MAX_BLOCK_SIZE+8, SER_DISK, CLIENT_VERSION);
        uint64_t nStartByte = 0;
        if (dbp) {
            // (try to) skip already indexed part
            CBlockFileInfo info;
            if (pblocktree->ReadBlockFileInfo(dbp->nFile, info)) {
                nStartByte = info.nSize;
                blkdat.Seek(info.nSize);
            }
        }
        uint64_t nRewind = blkdat.GetPos();
        while (blkdat.good() && !blkdat.eof()) {
            boost::this_thread::interruption_point();

            blkdat.SetPos(nRewind);
            nRewind++; // start one byte further next time, in case of failure
            blkdat.SetLimit(); // remove former limit
            unsigned int nSize = 0;
            try {
                // locate a header
                unsigned char buf[MESSAGE_START_SIZE];
                blkdat.FindByte(Params().MessageStart()[0]);
                nRewind = blkdat.GetPos()+1;
                blkdat >> FLATDATA(buf);
                if (memcmp(buf, Params().MessageStart(), MESSAGE_START_SIZE))
                    continue;
                // read size
                blkdat >> nSize;
                if (nSize < 80 || nSize > MAX_BLOCK_SIZE)
                    continue;
            } catch (std::exception &e) {
                // no valid block header found; don't complain
                break;
            }
            try {
                // read block
                uint64_t nBlockPos = blkdat.GetPos();
                blkdat.SetLimit(nBlockPos + nSize);
                CBlock block;
                blkdat >> block;
                nRewind = blkdat.GetPos();

                // process block
                if (nBlockPos >= nStartByte) {
                    LOCK(cs_main);
                    if (dbp)
                        dbp->nPos = nBlockPos;
                    CValidationState state;
                    if (ProcessBlock(state, NULL, &block, dbp))
                        nLoaded++;
                    if (state.IsError())
                        break;
                }
            } catch (std::exception &e) {
                LogPrintf("%s : Deserialize or I/O error - %s", __func__, e.what());
            }
        }
        fclose(fileIn);
    } catch(std::runtime_error &e) {
        AbortNode(_("Error: system error: ") + e.what());
    }
    if (nLoaded > 0)
        LogPrintf("Loaded %i blocks from external file in %dms\n", nLoaded, GetTimeMillis() - nStart);
    return nLoaded > 0;
}










//////////////////////////////////////////////////////////////////////////////
//
// CAlert
//

string GetWarnings(string strFor)
{
    int nPriority = 0;
    string strStatusBar;
    string strRPC;

    if (GetBoolArg("-testsafemode", false))
        strRPC = "test";

    if (!CLIENT_VERSION_IS_RELEASE)
        strStatusBar = _("This is a pre-release test build - use at your own risk - do not use for mining or merchant applications");

    // Misc warnings like out of disk space and clock is wrong
    if (strMiscWarning != "")
    {
        nPriority = 1000;
        strStatusBar = strMiscWarning;
    }

    if (fLargeWorkForkFound)
    {
        nPriority = 2000;
        strStatusBar = strRPC = _("Warning: The network does not appear to fully agree! Some miners appear to be experiencing issues.");
    }
    else if (fLargeWorkInvalidChainFound)
    {
        nPriority = 2000;
        strStatusBar = strRPC = _("Warning: We do not appear to fully agree with our peers! You may need to upgrade, or other nodes may need to upgrade.");
    }

    // Alerts
    {
        LOCK(cs_mapAlerts);
        BOOST_FOREACH(PAIRTYPE(const uint256, CAlert)& item, mapAlerts)
        {
            const CAlert& alert = item.second;
            if (alert.AppliesToMe() && alert.nPriority > nPriority)
            {
                nPriority = alert.nPriority;
                strStatusBar = alert.strStatusBar;
            }
        }
    }

    if (strFor == "statusbar")
        return strStatusBar;
    else if (strFor == "rpc")
        return strRPC;
    assert(!"GetWarnings() : invalid parameter");
    return "error";
}








//////////////////////////////////////////////////////////////////////////////
//
// Messages
//


bool static AlreadyHave(const CInv& inv)
{
    switch (inv.type)
    {
    case MSG_TX:
        {
            bool txInMap = false;
            txInMap = mempool.exists(inv.hash);
            return txInMap || mapOrphanTransactions.count(inv.hash) ||
                pcoinsTip->HaveCoins(inv.hash);
        }
    case MSG_BLOCK:
        return mapBlockIndex.count(inv.hash) ||
               mapOrphanBlocks.count(inv.hash);
    }
    // Don't know what it is, just say we already got one
    return true;
}


void static ProcessGetData(CNode* pfrom)
{
    std::deque<CInv>::iterator it = pfrom->vRecvGetData.begin();

    vector<CInv> vNotFound;

    LOCK(cs_main);

    while (it != pfrom->vRecvGetData.end()) {
        // Don't bother if send buffer is too full to respond anyway
        if (pfrom->nSendSize >= SendBufferSize())
            break;

        const CInv &inv = *it;
        {
            boost::this_thread::interruption_point();
            it++;

            if (inv.type == MSG_BLOCK || inv.type == MSG_FILTERED_BLOCK)
            {
                bool send = false;
                map<uint256, CBlockIndex*>::iterator mi = mapBlockIndex.find(inv.hash);
                if (mi != mapBlockIndex.end())
                {
                    // If the requested block is at a height below our last
                    // checkpoint, only serve it if it's in the checkpointed chain
                    int nHeight = mi->second->nHeight;
                    CBlockIndex* pcheckpoint = Checkpoints::GetLastCheckpoint(mapBlockIndex);
                    if (pcheckpoint && nHeight < pcheckpoint->nHeight) {
                        if (!chainActive.Contains(mi->second))
                        {
                            LogPrintf("ProcessGetData(): ignoring request for old block that isn't in the main chain\n");
                        } else {
                            send = true;
                        }
                    } else {
                        send = true;
                    }
                }
                if (send)
                {
                    // Send block from disk
                    CBlock block;
                    ReadBlockFromDisk(block, (*mi).second);
                    if (inv.type == MSG_BLOCK)
                        pfrom->PushMessage("block", block);
                    else // MSG_FILTERED_BLOCK)
                    {
                        LOCK(pfrom->cs_filter);
                        if (pfrom->pfilter)
                        {
                            CMerkleBlock merkleBlock(block, *pfrom->pfilter);
                            pfrom->PushMessage("merkleblock", merkleBlock);
                            // CMerkleBlock just contains hashes, so also push any transactions in the block the client did not see
                            // This avoids hurting performance by pointlessly requiring a round-trip
                            // Note that there is currently no way for a node to request any single transactions we didnt send here -
                            // they must either disconnect and retry or request the full block.
                            // Thus, the protocol spec specified allows for us to provide duplicate txn here,
                            // however we MUST always provide at least what the remote peer needs
                            typedef std::pair<unsigned int, uint256> PairType;
                            BOOST_FOREACH(PairType& pair, merkleBlock.vMatchedTxn)
                                if (!pfrom->setInventoryKnown.count(CInv(MSG_TX, pair.second)))
                                    pfrom->PushMessage("tx", block.vtx[pair.first]);
                        }
                        // else
                            // no response
                    }

                    // Trigger them to send a getblocks request for the next batch of inventory
                    if (inv.hash == pfrom->hashContinue)
                    {
                        // Bypass PushInventory, this must send even if redundant,
                        // and we want it right after the last block so they don't
                        // wait for other stuff first.
                        vector<CInv> vInv;
                        vInv.push_back(CInv(MSG_BLOCK, chainActive.Tip()->GetBlockHash()));
                        pfrom->PushMessage("inv", vInv);
                        pfrom->hashContinue = 0;
                    }
                }
            }
            else if (inv.IsKnownType())
            {
                // Send stream from relay memory
                bool pushed = false;
                {
                    LOCK(cs_mapRelay);
                    map<CInv, CDataStream>::iterator mi = mapRelay.find(inv);
                    if (mi != mapRelay.end()) {
                        pfrom->PushMessage(inv.GetCommand(), (*mi).second);
                        pushed = true;
                    }
                }
                if (!pushed && inv.type == MSG_TX) {
                    CTransaction tx;
                    if (mempool.lookup(inv.hash, tx)) {
                        CDataStream ss(SER_NETWORK, PROTOCOL_VERSION);
                        ss.reserve(1000);
                        ss << tx;
                        pfrom->PushMessage("tx", ss);
                        pushed = true;
                    }
                }
                if (!pushed) {
                    vNotFound.push_back(inv);
                }
            }

            // Track requests for our stuff.
            g_signals.Inventory(inv.hash);

            if (inv.type == MSG_BLOCK || inv.type == MSG_FILTERED_BLOCK)
                break;
        }
    }

    pfrom->vRecvGetData.erase(pfrom->vRecvGetData.begin(), it);

    if (!vNotFound.empty()) {
        // Let the peer know that we didn't find what it asked for, so it doesn't
        // have to wait around forever. Currently only SPV clients actually care
        // about this message: it's needed when they are recursively walking the
        // dependencies of relevant unconfirmed transactions. SPV clients want to
        // do that because they want to know about (and store and rebroadcast and
        // risk analyze) the dependencies of transactions relevant to them, without
        // having to download the entire memory pool.
        pfrom->PushMessage("notfound", vNotFound);
    }
}

bool static ProcessMessage(CNode* pfrom, string strCommand, CDataStream& vRecv)
{
    RandAddSeedPerfmon();
    LogPrint("net", "received: %s (%u bytes)\n", strCommand, vRecv.size());
    if (mapArgs.count("-dropmessagestest") && GetRand(atoi(mapArgs["-dropmessagestest"])) == 0)
    {
        LogPrintf("dropmessagestest DROPPING RECV MESSAGE\n");
        return true;
    }

    {
        LOCK(cs_main);
        State(pfrom->GetId())->nLastBlockProcess = GetTimeMicros();
    }



    if (strCommand == "version")
    {
        // Each connection can only send one version message
        if (pfrom->nVersion != 0)
        {
            pfrom->PushMessage("reject", strCommand, REJECT_DUPLICATE, string("Duplicate version message"));
            Misbehaving(pfrom->GetId(), 1);
            return false;
        }

        int64_t nTime;
        CAddress addrMe;
        CAddress addrFrom;
        uint64_t nNonce = 1;
        vRecv >> pfrom->nVersion >> pfrom->nServices >> nTime >> addrMe;
        if (pfrom->nVersion < MIN_PEER_PROTO_VERSION)
        {
            // disconnect from peers older than this proto version
            LogPrintf("partner %s using obsolete version %i; disconnecting\n", pfrom->addr.ToString(), pfrom->nVersion);
            pfrom->PushMessage("reject", strCommand, REJECT_OBSOLETE,
                               strprintf("Version must be %d or greater", MIN_PEER_PROTO_VERSION));
            pfrom->fDisconnect = true;
            return false;
        }

        if (pfrom->nVersion == 10300)
            pfrom->nVersion = 300;
        if (!vRecv.empty())
            vRecv >> addrFrom >> nNonce;
        if (!vRecv.empty()) {
            vRecv >> LIMITED_STRING(pfrom->strSubVer, 256);
            pfrom->cleanSubVer = SanitizeString(pfrom->strSubVer);
        }
        if (!vRecv.empty())
            vRecv >> pfrom->nStartingHeight;
        if (!vRecv.empty())
            vRecv >> pfrom->fRelayTxes; // set to true after we get the first filter* message
        else
            pfrom->fRelayTxes = true;

        if (pfrom->fInbound && addrMe.IsRoutable())
        {
            pfrom->addrLocal = addrMe;
            SeenLocal(addrMe);
        }

        // Disconnect if we connected to ourself
        if (nNonce == nLocalHostNonce && nNonce > 1)
        {
            LogPrintf("connected to self at %s, disconnecting\n", pfrom->addr.ToString());
            pfrom->fDisconnect = true;
            return true;
        }

        // Be shy and don't send version until we hear
        if (pfrom->fInbound)
            pfrom->PushVersion();

        pfrom->fClient = !(pfrom->nServices & NODE_NETWORK);


        // Change version
        pfrom->PushMessage("verack");
        pfrom->ssSend.SetVersion(min(pfrom->nVersion, PROTOCOL_VERSION));

        if (!pfrom->fInbound)
        {
            // Advertise our address
            if (!fNoListen && !IsInitialBlockDownload())
            {
                CAddress addr = GetLocalAddress(&pfrom->addr);
                if (addr.IsRoutable())
                    pfrom->PushAddress(addr);
            }

            // Get recent addresses
            if (pfrom->fOneShot || pfrom->nVersion >= CADDR_TIME_VERSION || addrman.size() < 1000)
            {
                pfrom->PushMessage("getaddr");
                pfrom->fGetAddr = true;
            }
            addrman.Good(pfrom->addr);
        } else {
            if (((CNetAddr)pfrom->addr) == (CNetAddr)addrFrom)
            {
                addrman.Add(addrFrom, addrFrom);
                addrman.Good(addrFrom);
            }
        }

        // Relay alerts
        {
            LOCK(cs_mapAlerts);
            BOOST_FOREACH(PAIRTYPE(const uint256, CAlert)& item, mapAlerts)
                item.second.RelayTo(pfrom);
        }

        pfrom->fSuccessfullyConnected = true;

        LogPrintf("receive version message: %s: version %d, blocks=%d, us=%s, them=%s, peer=%s\n", pfrom->cleanSubVer, pfrom->nVersion, pfrom->nStartingHeight, addrMe.ToString(), addrFrom.ToString(), pfrom->addr.ToString());

        AddTimeData(pfrom->addr, nTime);
    }


    else if (pfrom->nVersion == 0)
    {
        // Must have a version message before anything else
        Misbehaving(pfrom->GetId(), 1);
        return false;
    }


    else if (strCommand == "verack")
    {
        pfrom->SetRecvVersion(min(pfrom->nVersion, PROTOCOL_VERSION));
    }


    else if (strCommand == "addr")
    {
        vector<CAddress> vAddr;
        vRecv >> vAddr;

        // Don't want addr from older versions unless seeding
        if (pfrom->nVersion < CADDR_TIME_VERSION && addrman.size() > 1000)
            return true;
        if (vAddr.size() > 1000)
        {
            Misbehaving(pfrom->GetId(), 20);
            return error("message addr size() = %u", vAddr.size());
        }

        // Store the new addresses
        vector<CAddress> vAddrOk;
        int64_t nNow = GetAdjustedTime();
        int64_t nSince = nNow - 10 * 60;
        BOOST_FOREACH(CAddress& addr, vAddr)
        {
            boost::this_thread::interruption_point();

            if (addr.nTime <= 100000000 || addr.nTime > nNow + 10 * 60)
                addr.nTime = nNow - 5 * 24 * 60 * 60;
            pfrom->AddAddressKnown(addr);
            bool fReachable = IsReachable(addr);
            if (addr.nTime > nSince && !pfrom->fGetAddr && vAddr.size() <= 10 && addr.IsRoutable())
            {
                // Relay to a limited number of other nodes
                {
                    LOCK(cs_vNodes);
                    // Use deterministic randomness to send to the same nodes for 24 hours
                    // at a time so the setAddrKnowns of the chosen nodes prevent repeats
                    static uint256 hashSalt;
                    if (hashSalt == 0)
                        hashSalt = GetRandHash();
                    uint64_t hashAddr = addr.GetHash();
                    uint256 hashRand = hashSalt ^ (hashAddr<<32) ^ ((GetTime()+hashAddr)/(24*60*60));
                    hashRand = Hash(BEGIN(hashRand), END(hashRand));
                    multimap<uint256, CNode*> mapMix;
                    BOOST_FOREACH(CNode* pnode, vNodes)
                    {
                        if (pnode->nVersion < CADDR_TIME_VERSION)
                            continue;
                        unsigned int nPointer;
                        memcpy(&nPointer, &pnode, sizeof(nPointer));
                        uint256 hashKey = hashRand ^ nPointer;
                        hashKey = Hash(BEGIN(hashKey), END(hashKey));
                        mapMix.insert(make_pair(hashKey, pnode));
                    }
                    int nRelayNodes = fReachable ? 2 : 1; // limited relaying of addresses outside our network(s)
                    for (multimap<uint256, CNode*>::iterator mi = mapMix.begin(); mi != mapMix.end() && nRelayNodes-- > 0; ++mi)
                        ((*mi).second)->PushAddress(addr);
                }
            }
            // Do not store addresses outside our network
            if (fReachable)
                vAddrOk.push_back(addr);
        }
        addrman.Add(vAddrOk, pfrom->addr, 2 * 60 * 60);
        if (vAddr.size() < 1000)
            pfrom->fGetAddr = false;
        if (pfrom->fOneShot)
            pfrom->fDisconnect = true;
    }


    else if (strCommand == "inv")
    {
        vector<CInv> vInv;
        vRecv >> vInv;
        if (vInv.size() > MAX_INV_SZ)
        {
            Misbehaving(pfrom->GetId(), 20);
            return error("message inv size() = %u", vInv.size());
        }

        LOCK(cs_main);

        for (unsigned int nInv = 0; nInv < vInv.size(); nInv++)
        {
            const CInv &inv = vInv[nInv];

            boost::this_thread::interruption_point();
            pfrom->AddInventoryKnown(inv);

            bool fAlreadyHave = AlreadyHave(inv);
            LogPrint("net", "  got inventory: %s  %s\n", inv.ToString(), fAlreadyHave ? "have" : "new");

            if (!fAlreadyHave) {
                if (!fImporting && !fReindex) {
                    if (inv.type == MSG_BLOCK)
                        AddBlockToQueue(pfrom->GetId(), inv.hash);
                    else
                        pfrom->AskFor(inv);
                }
            } else if (inv.type == MSG_BLOCK && mapOrphanBlocks.count(inv.hash)) {
                PushGetBlocks(pfrom, chainActive.Tip(), GetOrphanRoot(inv.hash));
            }

            // Track requests for our stuff
            g_signals.Inventory(inv.hash);

            if (pfrom->nSendSize > (SendBufferSize() * 2)) {
                Misbehaving(pfrom->GetId(), 50);
                return error("send buffer size() = %u", pfrom->nSendSize);
            }
        }
    }


    else if (strCommand == "getdata")
    {
        vector<CInv> vInv;
        vRecv >> vInv;
        if (vInv.size() > MAX_INV_SZ)
        {
            Misbehaving(pfrom->GetId(), 20);
            return error("message getdata size() = %u", vInv.size());
        }

        if (fDebug || (vInv.size() != 1))
            LogPrint("net", "received getdata (%u invsz)\n", vInv.size());

        if ((fDebug && vInv.size() > 0) || (vInv.size() == 1))
            LogPrint("net", "received getdata for: %s\n", vInv[0].ToString());

        pfrom->vRecvGetData.insert(pfrom->vRecvGetData.end(), vInv.begin(), vInv.end());
        ProcessGetData(pfrom);
    }


    else if (strCommand == "getblocks")
    {
        CBlockLocator locator;
        uint256 hashStop;
        vRecv >> locator >> hashStop;

        LOCK(cs_main);

        // Find the last block the caller has in the main chain
        CBlockIndex* pindex = chainActive.FindFork(locator);

        // Send the rest of the chain
        if (pindex)
            pindex = chainActive.Next(pindex);
        int nLimit = 500;
        LogPrint("net", "getblocks %d to %s limit %d\n", (pindex ? pindex->nHeight : -1), hashStop.ToString(), nLimit);
        for (; pindex; pindex = chainActive.Next(pindex))
        {
            if (pindex->GetBlockHash() == hashStop)
            {
                LogPrint("net", "  getblocks stopping at %d %s\n", pindex->nHeight, pindex->GetBlockHash().ToString());
                break;
            }
            pfrom->PushInventory(CInv(MSG_BLOCK, pindex->GetBlockHash()));
            if (--nLimit <= 0)
            {
                // When this block is requested, we'll send an inv that'll make them
                // getblocks the next batch of inventory.
                LogPrint("net", "  getblocks stopping at limit %d %s\n", pindex->nHeight, pindex->GetBlockHash().ToString());
                pfrom->hashContinue = pindex->GetBlockHash();
                break;
            }
        }
    }


    else if (strCommand == "getheaders")
    {
        CBlockLocator locator;
        uint256 hashStop;
        vRecv >> locator >> hashStop;

        LOCK(cs_main);

        CBlockIndex* pindex = NULL;
        if (locator.IsNull())
        {
            // If locator is null, return the hashStop block
            map<uint256, CBlockIndex*>::iterator mi = mapBlockIndex.find(hashStop);
            if (mi == mapBlockIndex.end())
                return true;
            pindex = (*mi).second;
        }
        else
        {
            // Find the last block the caller has in the main chain
            pindex = chainActive.FindFork(locator);
            if (pindex)
                pindex = chainActive.Next(pindex);
        }

        // we must use CBlocks, as CBlockHeaders won't include the 0x00 nTx count at the end
        vector<CBlock> vHeaders;
        int nLimit = 2000;
        LogPrint("net", "getheaders %d to %s\n", (pindex ? pindex->nHeight : -1), hashStop.ToString());
        for (; pindex; pindex = chainActive.Next(pindex))
        {
            vHeaders.push_back(pindex->GetBlockHeader());
            if (--nLimit <= 0 || pindex->GetBlockHash() == hashStop)
                break;
        }
        pfrom->PushMessage("headers", vHeaders);
    }


    else if (strCommand == "tx")
    {
        vector<uint256> vWorkQueue;
        vector<uint256> vEraseQueue;
        CTransaction tx;
        vRecv >> tx;

        CInv inv(MSG_TX, tx.GetHash());
        pfrom->AddInventoryKnown(inv);

        LOCK(cs_main);

        bool fMissingInputs = false;
        CValidationState state;
        if (AcceptToMemoryPool(mempool, state, tx, true, &fMissingInputs))
        {
            mempool.check(pcoinsTip);
            RelayTransaction(tx, inv.hash);
            mapAlreadyAskedFor.erase(inv);
            vWorkQueue.push_back(inv.hash);
            vEraseQueue.push_back(inv.hash);


            LogPrint("mempool", "AcceptToMemoryPool: %s %s : accepted %s (poolsz %u)\n",
                pfrom->addr.ToString(), pfrom->cleanSubVer,
                tx.GetHash().ToString(),
                mempool.mapTx.size());

            // Recursively process any orphan transactions that depended on this one
            set<NodeId> setMisbehaving;
            for (unsigned int i = 0; i < vWorkQueue.size(); i++)
            {
                map<uint256, set<uint256> >::iterator itByPrev = mapOrphanTransactionsByPrev.find(vWorkQueue[i]);
                if (itByPrev == mapOrphanTransactionsByPrev.end())
                    continue;
                for (set<uint256>::iterator mi = itByPrev->second.begin();
                     mi != itByPrev->second.end();
                     ++mi)
                {
                    const uint256& orphanHash = *mi;
                    const CTransaction& orphanTx = mapOrphanTransactions[orphanHash].tx;
                    NodeId fromPeer = mapOrphanTransactions[orphanHash].fromPeer;
                    bool fMissingInputs2 = false;
                    // Use a dummy CValidationState so someone can't setup nodes to counter-DoS based on orphan
                    // resolution (that is, feeding people an invalid transaction based on LegitTxX in order to get
                    // anyone relaying LegitTxX banned)
                    CValidationState stateDummy;

                    vEraseQueue.push_back(orphanHash);

                    if (setMisbehaving.count(fromPeer))
                        continue;
                    if (AcceptToMemoryPool(mempool, stateDummy, orphanTx, true, &fMissingInputs2))
                    {
                        LogPrint("mempool", "   accepted orphan tx %s\n", orphanHash.ToString());
                        RelayTransaction(orphanTx, orphanHash);
                        mapAlreadyAskedFor.erase(CInv(MSG_TX, orphanHash));
                        vWorkQueue.push_back(orphanHash);
                    }
                    else if (!fMissingInputs2)
                    {
                        int nDos = 0;
                        if (stateDummy.IsInvalid(nDos) && nDos > 0)
                        {
                            // Punish peer that gave us an invalid orphan tx
                            Misbehaving(fromPeer, nDos);
                            setMisbehaving.insert(fromPeer);
                            LogPrint("mempool", "   invalid orphan tx %s\n", orphanHash.ToString());
                        }
                        // too-little-fee orphan
                        LogPrint("mempool", "   removed orphan tx %s\n", orphanHash.ToString());
                    }
                    mempool.check(pcoinsTip);
                }
            }

            BOOST_FOREACH(uint256 hash, vEraseQueue)
                EraseOrphanTx(hash);
        }
        else if (fMissingInputs)
        {
            AddOrphanTx(tx, pfrom->GetId());

            // DoS prevention: do not allow mapOrphanTransactions to grow unbounded
            unsigned int nMaxOrphanTx = (unsigned int)std::max((int64_t)0, GetArg("-maxorphantx", DEFAULT_MAX_ORPHAN_TRANSACTIONS));
            unsigned int nEvicted = LimitOrphanTxSize(nMaxOrphanTx);
            if (nEvicted > 0)
                LogPrint("mempool", "mapOrphan overflow, removed %u tx\n", nEvicted);
        }
        int nDoS = 0;
        if (state.IsInvalid(nDoS))
        {
            LogPrint("mempool", "%s from %s %s was not accepted into the memory pool: %s\n", tx.GetHash().ToString(),
                pfrom->addr.ToString(), pfrom->cleanSubVer,
                state.GetRejectReason());
            pfrom->PushMessage("reject", strCommand, state.GetRejectCode(),
                               state.GetRejectReason(), inv.hash);
            if (nDoS > 0)
                Misbehaving(pfrom->GetId(), nDoS);
        }
    }


    else if (strCommand == "block" && !fImporting && !fReindex) // Ignore blocks received while importing
    {
        CBlock block;
        vRecv >> block;

        LogPrint("net", "received block %s\n", block.GetHash().ToString());
        // block.print();

        CInv inv(MSG_BLOCK, block.GetHash());
        pfrom->AddInventoryKnown(inv);

        LOCK(cs_main);
        // Remember who we got this block from.
        mapBlockSource[inv.hash] = pfrom->GetId();
        MarkBlockAsReceived(inv.hash, pfrom->GetId());

        CValidationState state;
        ProcessBlock(state, pfrom, &block);
    }


    else if (strCommand == "getaddr")
    {
        pfrom->vAddrToSend.clear();
        vector<CAddress> vAddr = addrman.GetAddr();
        BOOST_FOREACH(const CAddress &addr, vAddr)
            pfrom->PushAddress(addr);
    }


    else if (strCommand == "mempool")
    {
        LOCK2(cs_main, pfrom->cs_filter);

        std::vector<uint256> vtxid;
        mempool.queryHashes(vtxid);
        vector<CInv> vInv;
        BOOST_FOREACH(uint256& hash, vtxid) {
            CInv inv(MSG_TX, hash);
            CTransaction tx;
            bool fInMemPool = mempool.lookup(hash, tx);
            if (!fInMemPool) continue; // another thread removed since queryHashes, maybe...
            if ((pfrom->pfilter && pfrom->pfilter->IsRelevantAndUpdate(tx, hash)) ||
               (!pfrom->pfilter))
                vInv.push_back(inv);
            if (vInv.size() == MAX_INV_SZ) {
                pfrom->PushMessage("inv", vInv);
                vInv.clear();
            }
        }
        if (vInv.size() > 0)
            pfrom->PushMessage("inv", vInv);
    }


    else if (strCommand == "ping")
    {
        if (pfrom->nVersion > BIP0031_VERSION)
        {
            uint64_t nonce = 0;
            vRecv >> nonce;
            // Echo the message back with the nonce. This allows for two useful features:
            //
            // 1) A remote node can quickly check if the connection is operational
            // 2) Remote nodes can measure the latency of the network thread. If this node
            //    is overloaded it won't respond to pings quickly and the remote node can
            //    avoid sending us more work, like chain download requests.
            //
            // The nonce stops the remote getting confused between different pings: without
            // it, if the remote node sends a ping once per second and this node takes 5
            // seconds to respond to each, the 5th ping the remote sends would appear to
            // return very quickly.
            pfrom->PushMessage("pong", nonce);
        }
    }


    else if (strCommand == "pong")
    {
        int64_t pingUsecEnd = GetTimeMicros();
        uint64_t nonce = 0;
        size_t nAvail = vRecv.in_avail();
        bool bPingFinished = false;
        std::string sProblem;

        if (nAvail >= sizeof(nonce)) {
            vRecv >> nonce;

            // Only process pong message if there is an outstanding ping (old ping without nonce should never pong)
            if (pfrom->nPingNonceSent != 0) {
                if (nonce == pfrom->nPingNonceSent) {
                    // Matching pong received, this ping is no longer outstanding
                    bPingFinished = true;
                    int64_t pingUsecTime = pingUsecEnd - pfrom->nPingUsecStart;
                    if (pingUsecTime > 0) {
                        // Successful ping time measurement, replace previous
                        pfrom->nPingUsecTime = pingUsecTime;
                    } else {
                        // This should never happen
                        sProblem = "Timing mishap";
                    }
                } else {
                    // Nonce mismatches are normal when pings are overlapping
                    sProblem = "Nonce mismatch";
                    if (nonce == 0) {
                        // This is most likely a bug in another implementation somewhere, cancel this ping
                        bPingFinished = true;
                        sProblem = "Nonce zero";
                    }
                }
            } else {
                sProblem = "Unsolicited pong without ping";
            }
        } else {
            // This is most likely a bug in another implementation somewhere, cancel this ping
            bPingFinished = true;
            sProblem = "Short payload";
        }

        if (!(sProblem.empty())) {
            LogPrint("net", "pong %s %s: %s, %x expected, %x received, %u bytes\n",
                pfrom->addr.ToString(),
                pfrom->cleanSubVer,
                sProblem,
                pfrom->nPingNonceSent,
                nonce,
                nAvail);
        }
        if (bPingFinished) {
            pfrom->nPingNonceSent = 0;
        }
    }


    else if (strCommand == "alert")
    {
        CAlert alert;
        vRecv >> alert;

        uint256 alertHash = alert.GetHash();
        if (pfrom->setKnown.count(alertHash) == 0)
        {
            if (alert.ProcessAlert())
            {
                // Relay
                pfrom->setKnown.insert(alertHash);
                {
                    LOCK(cs_vNodes);
                    BOOST_FOREACH(CNode* pnode, vNodes)
                        alert.RelayTo(pnode);
                }
            }
            else {
                // Small DoS penalty so peers that send us lots of
                // duplicate/expired/invalid-signature/whatever alerts
                // eventually get banned.
                // This isn't a Misbehaving(100) (immediate ban) because the
                // peer might be an older or different implementation with
                // a different signature key, etc.
                Misbehaving(pfrom->GetId(), 10);
            }
        }
    }


    else if (strCommand == "filterload")
    {
        CBloomFilter filter;
        vRecv >> filter;

        if (!filter.IsWithinSizeConstraints())
            // There is no excuse for sending a too-large filter
            Misbehaving(pfrom->GetId(), 100);
        else
        {
            LOCK(pfrom->cs_filter);
            delete pfrom->pfilter;
            pfrom->pfilter = new CBloomFilter(filter);
            pfrom->pfilter->UpdateEmptyFull();
        }
        pfrom->fRelayTxes = true;
    }


    else if (strCommand == "filteradd")
    {
        vector<unsigned char> vData;
        vRecv >> vData;

        // Nodes must NEVER send a data item > 520 bytes (the max size for a script data object,
        // and thus, the maximum size any matched object can have) in a filteradd message
        if (vData.size() > MAX_SCRIPT_ELEMENT_SIZE)
        {
            Misbehaving(pfrom->GetId(), 100);
        } else {
            LOCK(pfrom->cs_filter);
            if (pfrom->pfilter)
                pfrom->pfilter->insert(vData);
            else
                Misbehaving(pfrom->GetId(), 100);
        }
    }


    else if (strCommand == "filterclear")
    {
        LOCK(pfrom->cs_filter);
        delete pfrom->pfilter;
        pfrom->pfilter = new CBloomFilter();
        pfrom->fRelayTxes = true;
    }


    else if (strCommand == "reject")
    {
        if (fDebug)
        {
            string strMsg; unsigned char ccode; string strReason;
            vRecv >> LIMITED_STRING(strMsg, CMessageHeader::COMMAND_SIZE) >> ccode >> LIMITED_STRING(strReason, 111);

            ostringstream ss;
            ss << strMsg << " code " << itostr(ccode) << ": " << strReason;

            if (strMsg == "block" || strMsg == "tx")
            {
                uint256 hash;
                vRecv >> hash;
                ss << ": hash " << hash.ToString();
            }
            LogPrint("net", "Reject %s\n", SanitizeString(ss.str()));
        }
    }

    else
    {
        //probably one the extensions
        ProcessMessageDarksend(pfrom, strCommand, vRecv);
        ProcessMessageMasternode(pfrom, strCommand, vRecv);
        ProcessMessageInstantX(pfrom, strCommand, vRecv);
    }


    // Update the last seen time for this node's address
    if (pfrom->fNetworkNode)
        if (strCommand == "version" || strCommand == "addr" || strCommand == "inv" || strCommand == "getdata" || strCommand == "ping")
            AddressCurrentlyConnected(pfrom->addr);


    return true;
}

// requires LOCK(cs_vRecvMsg)
bool ProcessMessages(CNode* pfrom)
{
    //if (fDebug)
    //    LogPrintf("ProcessMessages(%u messages)\n", pfrom->vRecvMsg.size());

    //
    // Message format
    //  (4) message start
    //  (12) command
    //  (4) size
    //  (4) checksum
    //  (x) data
    //
    bool fOk = true;

    if (!pfrom->vRecvGetData.empty())
        ProcessGetData(pfrom);

    // this maintains the order of responses
    if (!pfrom->vRecvGetData.empty()) return fOk;

    std::deque<CNetMessage>::iterator it = pfrom->vRecvMsg.begin();
    while (!pfrom->fDisconnect && it != pfrom->vRecvMsg.end()) {
        // Don't bother if send buffer is too full to respond anyway
        if (pfrom->nSendSize >= SendBufferSize())
            break;

        // get next message
        CNetMessage& msg = *it;

        //if (fDebug)
        //    LogPrintf("ProcessMessages(message %u msgsz, %u bytes, complete:%s)\n",
        //            msg.hdr.nMessageSize, msg.vRecv.size(),
        //            msg.complete() ? "Y" : "N");

        // end, if an incomplete message is found
        if (!msg.complete())
            break;

        // at this point, any failure means we can delete the current message
        it++;

        // Scan for message start
        if (memcmp(msg.hdr.pchMessageStart, Params().MessageStart(), MESSAGE_START_SIZE) != 0) {
            LogPrintf("\n\nPROCESSMESSAGE: INVALID MESSAGESTART\n\n");
            fOk = false;
            break;
        }

        // Read header
        CMessageHeader& hdr = msg.hdr;
        if (!hdr.IsValid())
        {
            LogPrintf("\n\nPROCESSMESSAGE: ERRORS IN HEADER %s\n\n\n", hdr.GetCommand());
            continue;
        }
        string strCommand = hdr.GetCommand();

        // Message size
        unsigned int nMessageSize = hdr.nMessageSize;

        // Checksum
        CDataStream& vRecv = msg.vRecv;
        uint256 hash = Hash(vRecv.begin(), vRecv.begin() + nMessageSize);
        unsigned int nChecksum = 0;
        memcpy(&nChecksum, &hash, sizeof(nChecksum));
        if (nChecksum != hdr.nChecksum)
        {
            LogPrintf("ProcessMessages(%s, %u bytes) : CHECKSUM ERROR nChecksum=%08x hdr.nChecksum=%08x\n",
               strCommand, nMessageSize, nChecksum, hdr.nChecksum);
            continue;
        }

        // Process message
        bool fRet = false;
        try
        {
            fRet = ProcessMessage(pfrom, strCommand, vRecv);
            boost::this_thread::interruption_point();
        }
        catch (std::ios_base::failure& e)
        {
            pfrom->PushMessage("reject", strCommand, REJECT_MALFORMED, string("error parsing message"));
            if (strstr(e.what(), "end of data"))
            {
                // Allow exceptions from under-length message on vRecv
                LogPrintf("ProcessMessages(%s, %u bytes) : Exception '%s' caught, normally caused by a message being shorter than its stated length\n", strCommand, nMessageSize, e.what());
            }
            else if (strstr(e.what(), "size too large"))
            {
                // Allow exceptions from over-long size
                LogPrintf("ProcessMessages(%s, %u bytes) : Exception '%s' caught\n", strCommand, nMessageSize, e.what());
            }
            else
            {
                PrintExceptionContinue(&e, "ProcessMessages()");
            }
        }
        catch (boost::thread_interrupted) {
            throw;
        }
        catch (std::exception& e) {
            PrintExceptionContinue(&e, "ProcessMessages()");
        } catch (...) {
            PrintExceptionContinue(NULL, "ProcessMessages()");
        }

        if (!fRet)
            LogPrintf("ProcessMessage(%s, %u bytes) FAILED\n", strCommand, nMessageSize);

        break;
    }

    // In case the connection got shut down, its receive buffer was wiped
    if (!pfrom->fDisconnect)
        pfrom->vRecvMsg.erase(pfrom->vRecvMsg.begin(), it);

    return fOk;
}


bool SendMessages(CNode* pto, bool fSendTrickle)
{
    {
        // Don't send anything until we get their version message
        if (pto->nVersion == 0)
            return true;

        //
        // Message: ping
        //
        bool pingSend = false;
        if (pto->fPingQueued) {
            // RPC ping request by user
            pingSend = true;
        }
        if (pto->nLastSend && GetTime() - pto->nLastSend > 30 * 60 && pto->vSendMsg.empty()) {
            // Ping automatically sent as a keepalive
            pingSend = true;
        }
        if (pingSend) {
            uint64_t nonce = 0;
            while (nonce == 0) {
                RAND_bytes((unsigned char*)&nonce, sizeof(nonce));
            }
            pto->nPingNonceSent = nonce;
            pto->fPingQueued = false;
            if (pto->nVersion > BIP0031_VERSION) {
                // Take timestamp as close as possible before transmitting ping
                pto->nPingUsecStart = GetTimeMicros();
                pto->PushMessage("ping", nonce);
            } else {
                // Peer is too old to support ping command with nonce, pong will never arrive, disable timing
                pto->nPingUsecStart = 0;
                pto->PushMessage("ping");
            }
        }

        TRY_LOCK(cs_main, lockMain); // Acquire cs_main for IsInitialBlockDownload() and CNodeState()
        if (!lockMain)
            return true;

        // Address refresh broadcast
        static int64_t nLastRebroadcast;
        if (!IsInitialBlockDownload() && (GetTime() - nLastRebroadcast > 24 * 60 * 60))
        {
            {
                LOCK(cs_vNodes);
                BOOST_FOREACH(CNode* pnode, vNodes)
                {
                    // Periodically clear setAddrKnown to allow refresh broadcasts
                    if (nLastRebroadcast)
                        pnode->setAddrKnown.clear();

                    // Rebroadcast our address
                    if (!fNoListen)
                    {
                        CAddress addr = GetLocalAddress(&pnode->addr);
                        if (addr.IsRoutable())
                            pnode->PushAddress(addr);
                    }
                }
            }
            nLastRebroadcast = GetTime();
        }

        //
        // Message: addr
        //
        if (fSendTrickle)
        {
            vector<CAddress> vAddr;
            vAddr.reserve(pto->vAddrToSend.size());
            BOOST_FOREACH(const CAddress& addr, pto->vAddrToSend)
            {
                // returns true if wasn't already contained in the set
                if (pto->setAddrKnown.insert(addr).second)
                {
                    vAddr.push_back(addr);
                    // receiver rejects addr messages larger than 1000
                    if (vAddr.size() >= 1000)
                    {
                        pto->PushMessage("addr", vAddr);
                        vAddr.clear();
                    }
                }
            }
            pto->vAddrToSend.clear();
            if (!vAddr.empty())
                pto->PushMessage("addr", vAddr);
        }

        CNodeState &state = *State(pto->GetId());
        if (state.fShouldBan) {
            if (pto->addr.IsLocal())
                LogPrintf("Warning: not banning local node %s!\n", pto->addr.ToString());
            else {
                pto->fDisconnect = true;
                CNode::Ban(pto->addr);
            }
            state.fShouldBan = false;
        }

        BOOST_FOREACH(const CBlockReject& reject, state.rejects)
            pto->PushMessage("reject", (string)"block", reject.chRejectCode, reject.strRejectReason, reject.hashBlock);
        state.rejects.clear();

        // Start block sync
        if (pto->fStartSync && !fImporting && !fReindex) {
            pto->fStartSync = false;
            PushGetBlocks(pto, chainActive.Tip(), uint256(0));
        }

        // Resend wallet transactions that haven't gotten in a block yet
        // Except during reindex, importing and IBD, when old wallet
        // transactions become unconfirmed and spams other nodes.
        if (!fReindex && !fImporting && !IsInitialBlockDownload())
        {
            g_signals.Broadcast();
        }

        //
        // Message: inventory
        //
        vector<CInv> vInv;
        vector<CInv> vInvWait;
        {
            LOCK(pto->cs_inventory);
            vInv.reserve(pto->vInventoryToSend.size());
            vInvWait.reserve(pto->vInventoryToSend.size());
            BOOST_FOREACH(const CInv& inv, pto->vInventoryToSend)
            {
                if (pto->setInventoryKnown.count(inv))
                    continue;

                // trickle out tx inv to protect privacy
                if (inv.type == MSG_TX && !fSendTrickle)
                {
                    // 1/4 of tx invs blast to all immediately
                    static uint256 hashSalt;
                    if (hashSalt == 0)
                        hashSalt = GetRandHash();
                    uint256 hashRand = inv.hash ^ hashSalt;
                    hashRand = Hash(BEGIN(hashRand), END(hashRand));
                    bool fTrickleWait = ((hashRand & 3) != 0);

                    if (fTrickleWait)
                    {
                        vInvWait.push_back(inv);
                        continue;
                    }
                }

                // returns true if wasn't already contained in the set
                if (pto->setInventoryKnown.insert(inv).second)
                {
                    vInv.push_back(inv);
                    if (vInv.size() >= 1000)
                    {
                        pto->PushMessage("inv", vInv);
                        vInv.clear();
                    }
                }
            }
            pto->vInventoryToSend = vInvWait;
        }
        if (!vInv.empty())
            pto->PushMessage("inv", vInv);


        // Detect stalled peers. Require that blocks are in flight, we haven't
        // received a (requested) block in one minute, and that all blocks are
        // in flight for over two minutes, since we first had a chance to
        // process an incoming block.
        int64_t nNow = GetTimeMicros();
        if (!pto->fDisconnect && state.nBlocksInFlight &&
            state.nLastBlockReceive < state.nLastBlockProcess - BLOCK_DOWNLOAD_TIMEOUT*1000000 &&
            state.vBlocksInFlight.front().nTime < state.nLastBlockProcess - 2*BLOCK_DOWNLOAD_TIMEOUT*1000000) {
            LogPrintf("Peer %s is stalling block download, disconnecting\n", state.name.c_str());
            pto->fDisconnect = true;
        }

        //
        // Message: getdata (blocks)
        //
        vector<CInv> vGetData;
        while (!pto->fDisconnect && state.nBlocksToDownload && state.nBlocksInFlight < MAX_BLOCKS_IN_TRANSIT_PER_PEER) {
            uint256 hash = state.vBlocksToDownload.front();
            vGetData.push_back(CInv(MSG_BLOCK, hash));
            MarkBlockAsInFlight(pto->GetId(), hash);
            LogPrint("net", "Requesting block %s from %s\n", hash.ToString().c_str(), state.name.c_str());
            if (vGetData.size() >= 1000)
            {
                pto->PushMessage("getdata", vGetData);
                vGetData.clear();
            }
        }

        //
        // Message: getdata (non-blocks)
        //
        while (!pto->fDisconnect && !pto->mapAskFor.empty() && (*pto->mapAskFor.begin()).first <= nNow)
        {
            const CInv& inv = (*pto->mapAskFor.begin()).second;
            if (!AlreadyHave(inv))
            {
                if (fDebug)
                    LogPrint("net", "sending getdata: %s\n", inv.ToString());
                vGetData.push_back(inv);
                if (vGetData.size() >= 1000)
                {
                    pto->PushMessage("getdata", vGetData);
                    vGetData.clear();
                }
            }
            pto->mapAskFor.erase(pto->mapAskFor.begin());
        }
        if (!vGetData.empty())
            pto->PushMessage("getdata", vGetData);

    }
    return true;
}






class CMainCleanup
{
public:
    CMainCleanup() {}
    ~CMainCleanup() {
        // block headers
        std::map<uint256, CBlockIndex*>::iterator it1 = mapBlockIndex.begin();
        for (; it1 != mapBlockIndex.end(); it1++)
            delete (*it1).second;
        mapBlockIndex.clear();

        // orphan blocks
        std::map<uint256, COrphanBlock*>::iterator it2 = mapOrphanBlocks.begin();
        for (; it2 != mapOrphanBlocks.end(); it2++)
            delete (*it2).second;
        mapOrphanBlocks.clear();

        // orphan transactions
        mapOrphanTransactions.clear();
        mapOrphanTransactionsByPrev.clear();
    }
} instance_of_cmaincleanup;<|MERGE_RESOLUTION|>--- conflicted
+++ resolved
@@ -2884,15 +2884,6 @@
     {
         LOCK2(cs_main, mempool.cs);
 
-<<<<<<< HEAD
-        if (block.GetHash() != Params().HashGenesisBlock()) {
-            if(chainActive.Tip()->GetBlockHash() == block.hashPrevBlock){
-                int64_t masternodePaymentAmount = GetMasternodePayment(chainActive.Tip()->nHeight+1, block.vtx[0].GetValueOut());
-                bool fIsInitialDownload = IsInitialBlockDownload();
-
-                // If we don't already have its previous block, skip masternode payment step
-                if (!fIsInitialDownload && chainActive.Tip() != NULL)
-=======
         CBlockIndex *pindex = chainActive.Tip();
         if(pindex != NULL){
             if(pindex->GetBlockHash() == block.hashPrevBlock){
@@ -2901,7 +2892,6 @@
 
                 // If we don't already have its previous block, skip masternode payment step
                 if (!fIsInitialDownload && pindex != NULL)
->>>>>>> 31ca8ad5
                 {
                     bool foundPaymentAmount = false;
                     bool foundPayee = false;
@@ -2924,11 +2914,7 @@
                         CBitcoinAddress address2(address1);
 
                         LogPrintf("CheckBlock() : Couldn't find masternode payment(%d|%d) or payee(%d|%s) nHeight %d. \n", foundPaymentAmount, masternodePaymentAmount, foundPayee, address2.ToString().c_str(), chainActive.Tip()->nHeight+1);
-<<<<<<< HEAD
-                        return state.DoS(100, error("CheckBlock() : Couldn't find masternode payment or payee"));
-=======
                         if(!TestNet()) return state.DoS(100, error("CheckBlock() : Couldn't find masternode payment or payee"));
->>>>>>> 31ca8ad5
                     }
                 }
             } else {
