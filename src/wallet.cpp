--- conflicted
+++ resolved
@@ -1,11 +1,7 @@
 // Copyright (c) 2009-2010 Satoshi Nakamoto
 // Copyright (c) 2009-2014 The Bitcoin developers
-<<<<<<< HEAD
 // Copyright (c) 2014-2015 The Dash developers
-// Distributed under the MIT/X11 software license, see the accompanying
-=======
 // Distributed under the MIT software license, see the accompanying
->>>>>>> 4635a4c4
 // file COPYING or http://www.opensource.org/licenses/mit-license.php.
 
 #include "wallet.h"
@@ -14,19 +10,17 @@
 #include "checkpoints.h"
 #include "coincontrol.h"
 #include "net.h"
-<<<<<<< HEAD
 #include "darksend.h"
 #include "keepass.h"
 #include "instantx.h"
-=======
 #include "script/script.h"
 #include "script/sign.h"
+#include "spork.h"
 #include "timedata.h"
 #include "util.h"
 #include "utilmoneystr.h"
 
 #include <assert.h>
->>>>>>> 4635a4c4
 
 #include <boost/algorithm/string/replace.hpp>
 #include <boost/thread.hpp>
@@ -173,8 +167,6 @@
 }
 
 bool CWallet::LoadCScript(const CScript& redeemScript)
-<<<<<<< HEAD
-=======
 {
     /* A sanity check was added in pull #3843 to avoid adding redeemScripts
      * that never can be redeemed. However, old wallets may still contain
@@ -218,23 +210,6 @@
 bool CWallet::LoadWatchOnly(const CScript &dest)
 {
     return CCryptoKeyStore::AddWatchOnly(dest);
-}
-
-bool CWallet::Unlock(const SecureString& strWalletPassphrase)
->>>>>>> 4635a4c4
-{
-    /* A sanity check was added in pull #3843 to avoid adding redeemScripts
-     * that never can be redeemed. However, old wallets may still contain
-     * these. Do not add them to the wallet and warn. */
-    if (redeemScript.size() > MAX_SCRIPT_ELEMENT_SIZE)
-    {
-        std::string strAddr = CBitcoinAddress(redeemScript.GetID()).ToString();
-        LogPrintf("%s: Warning: This wallet contains a redeemScript of size %i which exceeds maximum size %i thus can never be redeemed. Do not use address %s.\n",
-            __func__, redeemScript.size(), MAX_SCRIPT_ELEMENT_SIZE, strAddr);
-        return true;
-    }
-
-    return CCryptoKeyStore::AddCScript(redeemScript);
 }
 
 bool CWallet::Unlock(const SecureString& strWalletPassphrase, bool anonymizeOnly)
@@ -1106,21 +1081,16 @@
     if (!IsCoinBase())
     {
         if (GetDepthInMainChain() == 0) {
-<<<<<<< HEAD
             uint256 hash = GetHash();
             LogPrintf("Relaying wtx %s\n", hash.ToString());
 
             if(strCommand == "txlreq"){
-                mapTxLockReq.insert(make_pair(hash, ((CTransaction)*this)));
+                mapTxLockReq.insert(make_pair(hash, (CTransaction)*this));
                 CreateNewLock(((CTransaction)*this));
-                RelayTransactionLockReq(((CTransaction)*this), hash, true);
+                RelayTransactionLockReq((CTransaction)*this, true);
             } else {
-                RelayTransaction(((CTransaction)*this), hash);
-            }
-=======
-            LogPrintf("Relaying wtx %s\n", GetHash().ToString());
-            RelayTransaction((CTransaction)*this);
->>>>>>> 4635a4c4
+                RelayTransaction((CTransaction)*this);
+            }
         }
     }
 }
@@ -1202,12 +1172,11 @@
     return nTotal;
 }
 
-<<<<<<< HEAD
-int64_t CWallet::GetAnonymizedBalance() const
+CAmount CWallet::GetAnonymizedBalance() const
 {
     if(fLiteMode) return 0;
 
-    int64_t nTotal = 0;
+    CAmount nTotal = 0;
     {
         LOCK2(cs_main, cs_wallet);
         for (map<uint256, CWalletTx>::const_iterator it = mapWallet.begin(); it != mapWallet.end(); ++it)
@@ -1269,9 +1238,9 @@
     return fTotal/fCount;
 }
 
-int64_t CWallet::GetNormalizedAnonymizedBalance() const
-{
-    int64_t nTotal = 0;
+CAmount CWallet::GetNormalizedAnonymizedBalance() const
+{
+    CAmount nTotal = 0;
 
     {
         LOCK2(cs_main, cs_wallet);
@@ -1299,9 +1268,9 @@
     return nTotal;
 }
 
-int64_t CWallet::GetDenominatedBalance(bool onlyDenom, bool onlyUnconfirmed) const
-{
-    int64_t nTotal = 0;
+CAmount CWallet::GetDenominatedBalance(bool onlyDenom, bool onlyUnconfirmed) const
+{
+    CAmount nTotal = 0;
     {
         LOCK2(cs_main, cs_wallet);
         for (map<uint256, CWalletTx>::const_iterator it = mapWallet.begin(); it != mapWallet.end(); ++it)
@@ -1333,10 +1302,7 @@
     return nTotal;
 }
 
-int64_t CWallet::GetUnconfirmedBalance() const
-=======
 CAmount CWallet::GetUnconfirmedBalance() const
->>>>>>> 4635a4c4
 {
     CAmount nTotal = 0;
     {
@@ -1365,10 +1331,6 @@
     return nTotal;
 }
 
-<<<<<<< HEAD
-// populate vCoins with vector of spendable COutputs
-void CWallet::AvailableCoins(vector<COutput>& vCoins, bool fOnlyConfirmed, const CCoinControl *coinControl, AvailableCoinsType coin_type, bool useIX) const
-=======
 CAmount CWallet::GetWatchOnlyBalance() const
 {
     CAmount nTotal = 0;
@@ -1417,8 +1379,7 @@
 /**
  * populate vCoins with vector of available COutputs.
  */
-void CWallet::AvailableCoins(vector<COutput>& vCoins, bool fOnlyConfirmed, const CCoinControl *coinControl) const
->>>>>>> 4635a4c4
+void CWallet::AvailableCoins(vector<COutput>& vCoins, bool fOnlyConfirmed, const CCoinControl *coinControl, AvailableCoinsType coin_type, bool useIX) const
 {
     vCoins.clear();
 
@@ -1444,7 +1405,6 @@
                 continue;
 
             for (unsigned int i = 0; i < pcoin->vout.size(); i++) {
-<<<<<<< HEAD
                 bool found = false;
                 if(coin_type == ONLY_DENOMINATED) {
                     //should make this a vector
@@ -1460,11 +1420,8 @@
                 }
                 if(!found) continue;
 
-                if (!(IsSpent(wtxid, i)) && IsMine(pcoin->vout[i]) &&
-=======
                 isminetype mine = IsMine(pcoin->vout[i]);
                 if (!(IsSpent(wtxid, i)) && mine != ISMINE_NO &&
->>>>>>> 4635a4c4
                     !IsLockedCoin((*it).first, i) && pcoin->vout[i].nValue > 0 &&
                     (!coinControl || !coinControl->HasSelected() || coinControl->IsSelected((*it).first, i)))
                         vCoins.push_back(COutput(pcoin, i, nDepth, (mine & ISMINE_SPENDABLE) != ISMINE_NO));
@@ -1519,7 +1476,6 @@
     }
 }
 
-<<<<<<< HEAD
 
 // TODO: find appropriate place for this sort function
 // move denoms down
@@ -1538,12 +1494,8 @@
     return (!found1 && found2);
 }
 
-bool CWallet::SelectCoinsMinConf(int64_t nTargetValue, int nConfMine, int nConfTheirs, vector<COutput> vCoins,
-                                 set<pair<const CWalletTx*,unsigned int> >& setCoinsRet, int64_t& nValueRet) const
-=======
 bool CWallet::SelectCoinsMinConf(const CAmount& nTargetValue, int nConfMine, int nConfTheirs, vector<COutput> vCoins,
                                  set<pair<const CWalletTx*,unsigned int> >& setCoinsRet, CAmount& nValueRet) const
->>>>>>> 4635a4c4
 {
     setCoinsRet.clear();
     nValueRet = 0;
@@ -1557,7 +1509,6 @@
 
     random_shuffle(vCoins.begin(), vCoins.end(), GetRandInt);
 
-<<<<<<< HEAD
     // move denoms down on the list
     sort(vCoins.begin(), vCoins.end(), less_then_denom);
 
@@ -1567,37 +1518,22 @@
         if (fDebug) LogPrint("selectcoins", "tryDenom: %d\n", tryDenom);
         vValue.clear();
         nTotalLower = 0;
-
-        BOOST_FOREACH(COutput output, vCoins)
-        {
+        BOOST_FOREACH(const COutput &output, vCoins)
+        {
+            if (!output.fSpendable)
+                continue;
+
             const CWalletTx *pcoin = output.tx;
 
 //            if (fDebug) LogPrint("selectcoins", "value %s confirms %d\n", FormatMoney(pcoin->vout[output.i].nValue), output.nDepth);
-            if (output.nDepth < (pcoin->IsFromMe() ? nConfMine : nConfTheirs))
+            if (output.nDepth < (pcoin->IsFromMe(ISMINE_ALL) ? nConfMine : nConfTheirs))
                 continue;
 
             int i = output.i;
-            int64_t n = pcoin->vout[i].nValue;
-=======
-    BOOST_FOREACH(const COutput &output, vCoins)
-    {
-        if (!output.fSpendable)
-            continue;
-
-        const CWalletTx *pcoin = output.tx;
-
-        if (output.nDepth < (pcoin->IsFromMe(ISMINE_ALL) ? nConfMine : nConfTheirs))
-            continue;
-
-        int i = output.i;
-        CAmount n = pcoin->vout[i].nValue;
-
-        pair<CAmount,pair<const CWalletTx*,unsigned int> > coin = make_pair(n,make_pair(pcoin, i));
->>>>>>> 4635a4c4
-
+            CAmount n = pcoin->vout[i].nValue;
             if (tryDenom == 0 && IsDenominatedAmount(n)) continue; // we don't want denom values on first run
 
-            pair<int64_t,pair<const CWalletTx*,unsigned int> > coin = make_pair(n,make_pair(pcoin, i));
+            pair<CAmount,pair<const CWalletTx*,unsigned int> > coin = make_pair(n,make_pair(pcoin, i));
 
             if (n == nTargetValue)
             {
@@ -1681,11 +1617,7 @@
     return true;
 }
 
-<<<<<<< HEAD
-bool CWallet::SelectCoins(int64_t nTargetValue, set<pair<const CWalletTx*,unsigned int> >& setCoinsRet, int64_t& nValueRet, const CCoinControl* coinControl, AvailableCoinsType coin_type, bool useIX) const
-=======
-bool CWallet::SelectCoins(const CAmount& nTargetValue, set<pair<const CWalletTx*,unsigned int> >& setCoinsRet, CAmount& nValueRet, const CCoinControl* coinControl) const
->>>>>>> 4635a4c4
+bool CWallet::SelectCoins(const CAmount& nTargetValue, set<pair<const CWalletTx*,unsigned int> >& setCoinsRet, CAmount& nValueRet, const CCoinControl* coinControl, AvailableCoinsType coin_type, bool useIX) const
 {
     // Note: this function should never be used for "always free" tx types like dstx
 
@@ -1901,7 +1833,7 @@
                 int nDepth = pcoin->GetDepthInMainChain(false);
 
                 for (unsigned int i = 0; i < pcoin->vout.size(); i++) {
-                    COutput out = COutput(pcoin, i, nDepth);
+                    COutput out = COutput(pcoin, i, nDepth, true);
                     CTxIn vin = CTxIn(out.tx->GetHash(), out.i);
 
                     if(out.tx->vout[out.i].nValue != nInputAmount) continue;
@@ -1949,19 +1881,19 @@
     return (nValueRet >= nTargetValue);
 }
 
-bool CWallet::CreateCollateralTransaction(CTransaction& txCollateral, std::string strReason)
+bool CWallet::CreateCollateralTransaction(CMutableTransaction& txCollateral, std::string strReason)
 {
     /*
         To doublespend a collateral transaction, it will require a fee higher than this. So there's
         still a significant cost.
     */
-    int64_t nFeeRet = 0.001*COIN;
+    CAmount nFeeRet = 0.001*COIN;
 
     txCollateral.vin.clear();
     txCollateral.vout.clear();
 
     CReserveKey reservekey(this);
-    int64_t nValueIn2 = 0;
+    CAmount nValueIn2 = 0;
     std::vector<CTxIn> vCoinsCollateral;
 
     if (!SelectCoinsCollateral(vCoinsCollateral, nValueIn2))
@@ -1974,7 +1906,7 @@
     CScript scriptChange;
     CPubKey vchPubKey;
     assert(reservekey.GetReservedKey(vchPubKey)); // should never fail, as we just unlocked
-    scriptChange.SetDestination(vchPubKey.GetID());
+    scriptChange = GetScriptForDestination(vchPubKey.GetID());
     reservekey.KeepKey();
 
     BOOST_FOREACH(CTxIn v, vCoinsCollateral)
@@ -2017,13 +1949,8 @@
     return true;
 }
 
-<<<<<<< HEAD
-bool CWallet::CreateTransaction(const vector<pair<CScript, int64_t> >& vecSend,
-                                CWalletTx& wtxNew, CReserveKey& reservekey, int64_t& nFeeRet, std::string& strFailReason, const CCoinControl* coinControl, AvailableCoinsType coin_type, bool useIX)
-=======
 bool CWallet::CreateTransaction(const vector<pair<CScript, CAmount> >& vecSend,
-                                CWalletTx& wtxNew, CReserveKey& reservekey, CAmount& nFeeRet, std::string& strFailReason, const CCoinControl* coinControl)
->>>>>>> 4635a4c4
+                                CWalletTx& wtxNew, CReserveKey& reservekey, CAmount& nFeeRet, std::string& strFailReason, const CCoinControl* coinControl, AvailableCoinsType coin_type, bool useIX)
 {
     CAmount nValue = 0;
     BOOST_FOREACH (const PAIRTYPE(CScript, CAmount)& s, vecSend)
@@ -2041,23 +1968,15 @@
         return false;
     }
 
-<<<<<<< HEAD
-
-=======
     wtxNew.fTimeReceivedIsTxTime = true;
->>>>>>> 4635a4c4
     wtxNew.BindWallet(this);
     CMutableTransaction txNew;
 
     {
         LOCK2(cs_main, cs_wallet);
         {
-<<<<<<< HEAD
-            nFeeRet = nTransactionFee;
-            if(useIX) nFeeRet = max(CENT, nFeeRet);
-=======
             nFeeRet = 0;
->>>>>>> 4635a4c4
+            if(useIX) nFeeRet = CENT;
             while (true)
             {
                 txNew.vin.clear();
@@ -2080,14 +1999,9 @@
 
                 // Choose coins to use
                 set<pair<const CWalletTx*,unsigned int> > setCoins;
-<<<<<<< HEAD
-                int64_t nValueIn = 0;
+                CAmount nValueIn = 0;
 
                 if (!SelectCoins(nTotalValue, setCoins, nValueIn, coinControl, coin_type, useIX))
-=======
-                CAmount nValueIn = 0;
-                if (!SelectCoins(nTotalValue, setCoins, nValueIn, coinControl))
->>>>>>> 4635a4c4
                 {
                     if(coin_type == ALL_COINS) {
                         strFailReason = _("Insufficient funds.");
@@ -2110,11 +2024,7 @@
 
                 BOOST_FOREACH(PAIRTYPE(const CWalletTx*, unsigned int) pcoin, setCoins)
                 {
-<<<<<<< HEAD
-                    int64_t nCredit = pcoin.first->vout[pcoin.second].nValue;
-=======
                     CAmount nCredit = pcoin.first->vout[pcoin.second].nValue;
->>>>>>> 4635a4c4
                     //The coin age after the next block (depth+1) is used instead of the current,
                     //reflecting an assumption the user would accept a bit more delay for
                     //a chance at a free transaction.
@@ -2125,22 +2035,7 @@
                     dPriority += (double)nCredit * age;
                 }
 
-<<<<<<< HEAD
-                int64_t nChange = nValueIn - nValue - nFeeRet;
-
-                // The following if statement should be removed once enough miners
-                // have upgraded to the 0.9 GetMinFee() rules. Until then, this avoids
-                // creating free transactions that have change outputs less than
-                // CENT dashs.
-                if (nFeeRet < CTransaction::nMinTxFee && nChange > 0 && nChange < CENT)
-                {
-                    int64_t nMoveToFee = min(nChange, CTransaction::nMinTxFee - nFeeRet);
-                    nChange -= nMoveToFee;
-                    nFeeRet += nMoveToFee;
-                }
-=======
                 CAmount nChange = nValueIn - nValue - nFeeRet;
->>>>>>> 4635a4c4
 
                 //over pay for denominated transactions
                 if(coin_type == ONLY_DENOMINATED) {
@@ -2260,22 +2155,17 @@
 }
 
 bool CWallet::CreateTransaction(CScript scriptPubKey, const CAmount& nValue,
-                                CWalletTx& wtxNew, CReserveKey& reservekey, CAmount& nFeeRet, std::string& strFailReason, const CCoinControl* coinControl)
+                                CWalletTx& wtxNew, CReserveKey& reservekey, CAmount& nFeeRet, std::string& strFailReason, const CCoinControl* coinControl, AvailableCoinsType coin_type, bool useIX)
 {
     vector< pair<CScript, CAmount> > vecSend;
     vecSend.push_back(make_pair(scriptPubKey, nValue));
-    return CreateTransaction(vecSend, wtxNew, reservekey, nFeeRet, strFailReason, coinControl);
-}
-
-<<<<<<< HEAD
-// Call after CreateTransaction unless you want to abort
-bool CWallet::CommitTransaction(CWalletTx& wtxNew, CReserveKey& reservekey, std::string strCommand)
-=======
+    return CreateTransaction(vecSend, wtxNew, reservekey, nFeeRet, strFailReason, coinControl, coin_type, useIX);
+}
+
 /**
  * Call after CreateTransaction unless you want to abort
  */
-bool CWallet::CommitTransaction(CWalletTx& wtxNew, CReserveKey& reservekey)
->>>>>>> 4635a4c4
+bool CWallet::CommitTransaction(CWalletTx& wtxNew, CReserveKey& reservekey, std::string strCommand)
 {
     {
         LOCK2(cs_main, cs_wallet);
@@ -2324,64 +2214,6 @@
     return true;
 }
 
-<<<<<<< HEAD
-
-
-
-string CWallet::SendMoney(CScript scriptPubKey, int64_t nValue, CWalletTx& wtxNew, AvailableCoinsType coin_type)
-{
-    CReserveKey reservekey(this);
-    int64_t nFeeRequired;
-    CCoinControl *coinControl=NULL;
-
-    if (IsLocked())
-    {
-        string strError = _("Error: Wallet locked, unable to create transaction!");
-        LogPrintf("SendMoney() : %s\n", strError.c_str());
-        return strError;
-    }
-    if (fWalletUnlockAnonymizeOnly)
-    {
-        string strError = _("Error: Wallet unlocked for anonymization only, unable to create transaction.");
-        LogPrintf("SendMoney() : %s\n", strError.c_str());
-        return strError;
-    }
-
-    CWalletTx wtx;
-    std::vector<std::pair<CScript, int64_t> > vecSend;
-    vecSend.push_back(make_pair(scriptPubKey, nValue));
-    string strError = "";
-
-    if (!CreateTransaction(vecSend, wtxNew, reservekey, nFeeRequired, strError, coinControl, coin_type))
-    {
-        if (nValue + nFeeRequired > GetBalance())
-            strError = strprintf(_("Error: This transaction requires a transaction fee of at least %s because of its amount, complexity, or use of recently received funds!"), FormatMoney(nFeeRequired));
-        LogPrintf("SendMoney() : %s\n", strError);
-        return strError;
-    }
-
-    if (!CommitTransaction(wtxNew, reservekey))
-        return _("Error: The transaction was rejected! This might happen if some of the coins in your wallet were already spent, such as if you used a copy of wallet.dat and coins were spent in the copy but not marked as spent here.");
-
-    return "";
-}
-
-
-
-string CWallet::SendMoneyToDestination(const CTxDestination& address, int64_t nValue, CWalletTx& wtxNew, AvailableCoinsType coin_type)
-{
-    // Check amount
-    if (nValue <= 0)
-        return _("Invalid amount");
-    if (nValue + nTransactionFee > GetBalance())
-        return _("Insufficient funds");
-
-    // Parse Dash address
-    CScript scriptPubKey;
-    scriptPubKey.SetDestination(address);
-
-    return SendMoney(scriptPubKey, nValue, wtxNew, coin_type);
-=======
 CAmount CWallet::GetMinimumFee(unsigned int nTxBytes, unsigned int nConfirmTarget, const CTxMemPool& pool)
 {
     // payTxFee is user-set "I want to pay this much"
@@ -2403,8 +2235,24 @@
     if (nFeeNeeded > maxTxFee)
         nFeeNeeded = maxTxFee;
     return nFeeNeeded;
->>>>>>> 4635a4c4
-}
+}
+
+
+//  ***TODO*** this was removed
+//string CWallet::SendMoneyToDestination(const CTxDestination& address, int64_t nValue, CWalletTx& wtxNew, AvailableCoinsType coin_type)
+//{
+//    // Check amount
+//    if (nValue <= 0)
+//        return _("Invalid amount");
+//    if (nValue + nTransactionFee > GetBalance())
+//        return _("Insufficient funds");
+
+//    // Parse Dash address
+//    CScript scriptPubKey;
+//    scriptPubKey = GetScriptForDestination(address);
+
+//    return SendMoney(scriptPubKey, nValue, wtxNew, coin_type);
+//}
 
 int64_t CWallet::GetTotalValue(std::vector<CTxIn> vCoins) {
     int64_t nTotalValue = 0;
@@ -2512,7 +2360,7 @@
             CPubKey vchPubKey;
             //use a unique change address
             assert(reservekey.GetReservedKey(vchPubKey)); // should never fail, as we just unlocked
-            scriptChange.SetDestination(vchPubKey.GetID());
+            scriptChange = GetScriptForDestination(vchPubKey.GetID());
             reservekey.KeepKey();
 
             CTxOut o(v, scriptChange);
@@ -2538,7 +2386,7 @@
             CPubKey vchPubKey;
             //use a unique change address
             assert(reservekey.GetReservedKey(vchPubKey)); // should never fail, as we just unlocked
-            scriptChange.SetDestination(vchPubKey.GetID());
+            scriptChange = GetScriptForDestination(vchPubKey.GetID());
             reservekey.KeepKey();
 
             CTxOut o(out.tx->vout[out.i].nValue, scriptChange);
@@ -2742,12 +2590,9 @@
                 throw runtime_error("TopUpKeyPool() : writing generated key failed");
             setKeyPool.insert(nEnd);
             LogPrintf("keypool added key %d, size=%u\n", nEnd, setKeyPool.size());
-<<<<<<< HEAD
             double dProgress = 100.f * nEnd / (nTargetSize + 1);
             std::string strMsg = strprintf(_("Loading wallet... (%3.2f %%)"), dProgress);
             uiInterface.InitMessage(strMsg);
-=======
->>>>>>> 4635a4c4
         }
     }
     return true;
@@ -3286,13 +3131,22 @@
     return chainActive.Height() - pindex->nHeight + 1;
 }
 
-int CMerkleTx::GetDepthInMainChain(const CBlockIndex* &pindexRet) const
+int CMerkleTx::GetDepthInMainChain(const CBlockIndex* &pindexRet, bool enableIX) const
 {
     AssertLockHeld(cs_main);
     int nResult = GetDepthInMainChainINTERNAL(pindexRet);
     if (nResult == 0 && !mempool.exists(GetHash()))
         return -1; // Not in chain, not in mempool
 
+    if(enableIX){
+        if (nResult < 6){
+            int signatures = GetTransactionLockSignatures();
+            if(signatures >= INSTANTX_SIGNATURES_REQUIRED){
+                return nInstantXDepth+nResult;
+            }
+        }
+    }
+
     return nResult;
 }
 
@@ -3309,3 +3163,31 @@
     CValidationState state;
     return ::AcceptToMemoryPool(mempool, state, *this, fLimitFree, NULL, fRejectInsaneFee);
 }
+
+int CMerkleTx::GetTransactionLockSignatures() const
+{
+    if(fLargeWorkForkFound || fLargeWorkInvalidChainFound) return -2;
+    if(!IsSporkActive(SPORK_2_INSTANTX)) return -3;
+    if(nInstantXDepth == 0) return -1;
+
+    //compile consessus vote
+    std::map<uint256, CTransactionLock>::iterator i = mapTxLocks.find(GetHash());
+    if (i != mapTxLocks.end()){
+        return (*i).second.CountSignatures();
+    }
+
+    return -1;
+}
+
+bool CMerkleTx::IsTransactionLockTimedOut() const
+{
+    if(nInstantXDepth == 0) return 0;
+
+    //compile consessus vote
+    std::map<uint256, CTransactionLock>::iterator i = mapTxLocks.find(GetHash());
+    if (i != mapTxLocks.end()){
+        return GetTime() > (*i).second.nTimeout;
+    }
+
+    return false;
+}